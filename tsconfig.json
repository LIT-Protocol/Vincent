--- conflicted
+++ resolved
@@ -31,14 +31,13 @@
       "path": "./packages/libs/tool-sdk"
     },
     {
-<<<<<<< HEAD
+      "path": "./packages/apps/registry-backend"
+    },
+    {
       "path": "./packages/libs/mcp-sdk"
     },
     {
       "path": "./packages/apps/mcp"
-=======
-      "path": "./packages/apps/registry-backend"
->>>>>>> feb883bf
     }
   ]
 }