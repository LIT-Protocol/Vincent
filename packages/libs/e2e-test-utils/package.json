{
  "name": "@lit-protocol/vincent-e2e-test-utils",
  "version": "1.1.3",
  "publishConfig": {
    "access": "public"
  },
  "dependencies": {
    "@lit-protocol/auth-helpers": "^7",
    "@lit-protocol/constants": "^7",
    "@lit-protocol/contracts-sdk": "^7.2.3",
<<<<<<< HEAD
    "@lit-protocol/lit-node-client": "^7",
    "@lit-protocol/pkp-ethers": "^7.3.1",
    "@lit-protocol/vincent-contracts-sdk": "^2.0.0",
=======
    "@lit-protocol/vincent-contracts-sdk": "workspace:*",
>>>>>>> 2fbf16be
    "@t3-oss/env-core": "^0.13.8",
    "ethers": "^5.7.2",
    "tslib": "^2.8.1",
    "zod": "^3.25.64"
  },
  "main": "./dist/src/index.js",
  "types": "./dist/src/index.d.ts",
  "files": [
    "dist/**",
    "*.md"
  ],
  "exports": {
    ".": {
      "require": "./dist/src/index.js",
      "import": "./dist/src/index.js"
    }
  },
  "devDependencies": {
    "@lit-protocol/types": "^7",
    "@types/semver": "^7.7.0",
    "chokidar-cli": "^3.0.0",
    "ipfs-only-hash": "^4.0.0",
    "jsonc-eslint-parser": "^2.4.0",
    "typedoc": "0.27.9",
    "typedoc-material-theme": "1.3.0",
    "typedoc-plugin-extras": "^4.0.0",
    "typedoc-plugin-zod": "^1.4.1"
  }
}<|MERGE_RESOLUTION|>--- conflicted
+++ resolved
@@ -8,13 +8,9 @@
     "@lit-protocol/auth-helpers": "^7",
     "@lit-protocol/constants": "^7",
     "@lit-protocol/contracts-sdk": "^7.2.3",
-<<<<<<< HEAD
     "@lit-protocol/lit-node-client": "^7",
     "@lit-protocol/pkp-ethers": "^7.3.1",
-    "@lit-protocol/vincent-contracts-sdk": "^2.0.0",
-=======
     "@lit-protocol/vincent-contracts-sdk": "workspace:*",
->>>>>>> 2fbf16be
     "@t3-oss/env-core": "^0.13.8",
     "ethers": "^5.7.2",
     "tslib": "^2.8.1",
