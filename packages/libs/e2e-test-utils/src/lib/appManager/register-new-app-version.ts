import { getClient } from '@lit-protocol/vincent-contracts-sdk';

import { getChainHelpers } from '../chain';
import { getAppInfo } from '../delegatee/get-app-info';

/**
 * Registers a new app version. On-chain app versions are immutable, so any time you modify
 * abilities or policies, you must register a new version of your app using the new ipfs CIDs
 *
<<<<<<< HEAD
 * This function will check if the provided appVersion already has the same abilities and policies.
 * If they match, it will return the existing appVersion without registering a new one.
 *
 * @param abilityIpfsCids - Array of ability IPFS CIDs to register
 * @param abilityPolicies - Array of policy IPFS CIDs for each ability
 * @param appVersion - The app version to compare against (defaults to latestVersion from app info)
=======
 * This function will check if the latest app version already has the same abilities and policies.
 * If they match, it will return the existing appVersion without registering a new one.
 *
 * @param abilityIpfsCids - Array of ability IPFS CIDs to register
 * @param abilityPolicies - Array of policy IPFS CIDs for each ability (must be parallel to abilityIpfsCids)
 * @param registerNewVersionOverride - Whether to register a new version even if the latest version already has the same abilities and policies
 *
 * @remarks
 * Assumptions:
 * - `abilityIpfsCids` and `abilityPolicies` are parallel arrays where `abilityPolicies[i]` contains
 *   the policy CIDs for the ability at `abilityIpfsCids[i]`
 * - The comparison is order-independent for both abilities and policies within each ability
 * - Two app versions are considered equivalent if they have the same set of abilities (regardless of order)
 *   and each ability has the same set of policies (regardless of order)
>>>>>>> 0d935ea3
 */
export async function registerNewAppVersion({
  abilityIpfsCids,
  abilityPolicies,
<<<<<<< HEAD
  appVersion,
}: {
  abilityIpfsCids: string[];
  abilityPolicies: string[][];
  appVersion?: number;
=======
  registerNewVersionOverride = false,
}: {
  abilityIpfsCids: string[];
  abilityPolicies: string[][];
  registerNewVersionOverride?: boolean;
>>>>>>> 0d935ea3
}) {
  const app = await getAppInfo();

  if (!app) {
    throw new Error('App was expected, but not found. Please register a new app first.');
  }

  const { appId, appVersion: latestVersion } = app;
<<<<<<< HEAD
  const versionToCompare = appVersion ?? latestVersion;
=======
>>>>>>> 0d935ea3

  const {
    wallets: { appManager },
  } = await getChainHelpers();

  const client = getClient({ signer: appManager });

<<<<<<< HEAD
  // Get the existing app version to compare
  const existingAppVersion = await client.getAppVersion({
    appId,
    version: versionToCompare,
  });

  if (existingAppVersion) {
    // Extract existing abilities and policies
    const existingAbilityIpfsCids = existingAppVersion.appVersion.abilities.map(
      (ability) => ability.abilityIpfsCid,
    );
    const existingAbilityPolicies = existingAppVersion.appVersion.abilities.map(
      (ability) => ability.policyIpfsCids,
    );

    // Compare arrays (order matters for abilities and policies)
    const abilitiesMatch =
      existingAbilityIpfsCids.length === abilityIpfsCids.length &&
      existingAbilityIpfsCids.every((cid, index) => cid === abilityIpfsCids[index]);

    const policiesMatch =
      existingAbilityPolicies.length === abilityPolicies.length &&
      existingAbilityPolicies.every((policies, index) => {
        const newPolicies = abilityPolicies[index];
        return (
          policies.length === newPolicies.length &&
          policies.every((policy, policyIndex) => policy === newPolicies[policyIndex])
        );
      });

    if (abilitiesMatch && policiesMatch) {
      console.log(
        `App version ${versionToCompare} already has the same abilities and policies. Skipping registration.`,
      );
      return { appId, appVersion: versionToCompare };
=======
  if (!registerNewVersionOverride) {
    // Get the existing app version to compare
    const existingAppVersion = await client.getAppVersion({
      appId,
      version: latestVersion,
    });

    if (existingAppVersion) {
      // Create a map from ability CID to its policies for easy lookup
      const existingAbilityMap = new Map<string, string[]>();
      existingAppVersion.appVersion.abilities.forEach((ability) => {
        existingAbilityMap.set(ability.abilityIpfsCid, ability.policyIpfsCids);
      });

      // Check if we have the same number of abilities and compare them
      if (existingAbilityMap.size === abilityIpfsCids.length) {
        // For each ability in the new version, check if it exists with the same policies
        const allMatch = abilityIpfsCids.every((abilityId, index) => {
          const existingPolicies = existingAbilityMap.get(abilityId);
          if (existingPolicies === undefined) return false; // Ability doesn't exist in current version

          const newPolicies = abilityPolicies[index];
          if (newPolicies === undefined) {
            throw new Error(
              `Parallel arrays are not in sync: abilityPolicies[${index}] is undefined for ability '${abilityId}'.`,
            );
          }

          // Compare policy arrays (order-independent)
          if (existingPolicies.length !== newPolicies.length) return false;

          const sortedExisting = [...existingPolicies].sort();
          const sortedNew = [...newPolicies].sort();

          return sortedExisting.every((policy, i) => policy === sortedNew[i]);
        });

        if (allMatch) {
          console.log(
            `App version ${latestVersion} already has the same abilities and policies. Skipping registration.`,
          );
          return { appId, appVersion: latestVersion };
        }
      }
>>>>>>> 0d935ea3
    }
  }

  // Register new version if abilities or policies have changed
  const { txHash, newAppVersion } = await client.registerNextVersion({
    appId,
    versionAbilities: {
      abilityIpfsCids: abilityIpfsCids,
      abilityPolicies: abilityPolicies,
    },
  });

  console.log(
    `Registered new App version ${newAppVersion} for existing app: ${appId}\nTx hash: ${txHash}`,
  );

  return { appId, appVersion: newAppVersion };
}<|MERGE_RESOLUTION|>--- conflicted
+++ resolved
@@ -7,14 +7,6 @@
  * Registers a new app version. On-chain app versions are immutable, so any time you modify
  * abilities or policies, you must register a new version of your app using the new ipfs CIDs
  *
-<<<<<<< HEAD
- * This function will check if the provided appVersion already has the same abilities and policies.
- * If they match, it will return the existing appVersion without registering a new one.
- *
- * @param abilityIpfsCids - Array of ability IPFS CIDs to register
- * @param abilityPolicies - Array of policy IPFS CIDs for each ability
- * @param appVersion - The app version to compare against (defaults to latestVersion from app info)
-=======
  * This function will check if the latest app version already has the same abilities and policies.
  * If they match, it will return the existing appVersion without registering a new one.
  *
@@ -29,24 +21,15 @@
  * - The comparison is order-independent for both abilities and policies within each ability
  * - Two app versions are considered equivalent if they have the same set of abilities (regardless of order)
  *   and each ability has the same set of policies (regardless of order)
->>>>>>> 0d935ea3
  */
 export async function registerNewAppVersion({
   abilityIpfsCids,
   abilityPolicies,
-<<<<<<< HEAD
-  appVersion,
-}: {
-  abilityIpfsCids: string[];
-  abilityPolicies: string[][];
-  appVersion?: number;
-=======
   registerNewVersionOverride = false,
 }: {
   abilityIpfsCids: string[];
   abilityPolicies: string[][];
   registerNewVersionOverride?: boolean;
->>>>>>> 0d935ea3
 }) {
   const app = await getAppInfo();
 
@@ -55,10 +38,6 @@
   }
 
   const { appId, appVersion: latestVersion } = app;
-<<<<<<< HEAD
-  const versionToCompare = appVersion ?? latestVersion;
-=======
->>>>>>> 0d935ea3
 
   const {
     wallets: { appManager },
@@ -66,43 +45,6 @@
 
   const client = getClient({ signer: appManager });
 
-<<<<<<< HEAD
-  // Get the existing app version to compare
-  const existingAppVersion = await client.getAppVersion({
-    appId,
-    version: versionToCompare,
-  });
-
-  if (existingAppVersion) {
-    // Extract existing abilities and policies
-    const existingAbilityIpfsCids = existingAppVersion.appVersion.abilities.map(
-      (ability) => ability.abilityIpfsCid,
-    );
-    const existingAbilityPolicies = existingAppVersion.appVersion.abilities.map(
-      (ability) => ability.policyIpfsCids,
-    );
-
-    // Compare arrays (order matters for abilities and policies)
-    const abilitiesMatch =
-      existingAbilityIpfsCids.length === abilityIpfsCids.length &&
-      existingAbilityIpfsCids.every((cid, index) => cid === abilityIpfsCids[index]);
-
-    const policiesMatch =
-      existingAbilityPolicies.length === abilityPolicies.length &&
-      existingAbilityPolicies.every((policies, index) => {
-        const newPolicies = abilityPolicies[index];
-        return (
-          policies.length === newPolicies.length &&
-          policies.every((policy, policyIndex) => policy === newPolicies[policyIndex])
-        );
-      });
-
-    if (abilitiesMatch && policiesMatch) {
-      console.log(
-        `App version ${versionToCompare} already has the same abilities and policies. Skipping registration.`,
-      );
-      return { appId, appVersion: versionToCompare };
-=======
   if (!registerNewVersionOverride) {
     // Get the existing app version to compare
     const existingAppVersion = await client.getAppVersion({
@@ -147,7 +89,6 @@
           return { appId, appVersion: latestVersion };
         }
       }
->>>>>>> 0d935ea3
     }
   }
 
