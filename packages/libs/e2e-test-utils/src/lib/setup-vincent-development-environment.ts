--- conflicted
+++ resolved
@@ -1,13 +1,10 @@
 import type { Wallet } from 'ethers';
 
-<<<<<<< HEAD
 import type { PKPEthersWallet } from '@lit-protocol/pkp-ethers';
-=======
 import { extractChain } from 'viem';
 import { privateKeyToAccount } from 'viem/accounts';
 import * as viemChains from 'viem/chains';
 
->>>>>>> 41f437c4
 import type { PermissionData } from '@lit-protocol/vincent-contracts-sdk';
 
 import type { PkpInfo } from './mint-new-pkp';
@@ -51,12 +48,8 @@
  * PKP Hierarchy: EOA → Platform User PKP → Agent PKP (per app)
  *
  * @param permissionData permission data containing abilities and their policies
-<<<<<<< HEAD
- * @returns the setup result including agent PKP info, platform user PKP info, wallets, app ID, and app version
-=======
  * @param smartAccountType type of smart account to create: 'zerodev', 'crossmint', 'safe', or false to disable
  * @returns the setup result including agent PKP info, wallets, app ID, app version, and optional smart account info
->>>>>>> 41f437c4
  * @example
  * ```typescript
  * // Example with no policies
