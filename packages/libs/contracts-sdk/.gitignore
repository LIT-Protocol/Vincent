--- conflicted
+++ resolved
@@ -9,12 +9,7 @@
 
 # Dotenv file
 .env
-<<<<<<< HEAD
-=======
 
-# Ignore run build JSON files
-/broadcast/**/run-*.json
 
 # We don't commit HTML typedoc output; just json
-docs/html/**/*
->>>>>>> 07a7bff7
+docs/html/**/*