--- conflicted
+++ resolved
@@ -55,6 +55,7 @@
 
     /**
      * @notice Thrown when an empty ability IPFS CID is provided
+     * @notice Thrown when an empty ability IPFS CID is provided
      */
     error EmptyAbilityIpfsCid();
 
@@ -77,11 +78,7 @@
         PolicyWithParameters[] policies; // All policies with their parameters
     }
 
-<<<<<<< HEAD
     // Struct to represent an ability with all its policies and parameters
-=======
-    // Struct to represent a ability with all its policies and parameters
->>>>>>> e6bfdd08
     struct AbilityWithPolicies {
         string abilityIpfsCid; // The IPFS CID of the ability
         PolicyWithParameters[] policies; // All policies associated with this ability and their parameters
@@ -263,25 +260,29 @@
         for (uint256 i = 0; i < abilityCount; i++) {
             bytes32 abilityHash = abilityHashes[i];
             abilities[i] = _getAbilityWithPolicies(abilityHash, pkpTokenId, appId, appVersion, versionedApp, us_, ls_);
+        // For each ability, get its policies and parameters
+        for (uint256 i = 0; i < abilityCount; i++) {
+            bytes32 abilityHash = abilityHashes[i];
+            abilities[i] = _getAbilityWithPolicies(abilityHash, pkpTokenId, appId, appVersion, versionedApp, us_, ls_);
         }
 
         return abilities;
-    }
-
-    /**
-<<<<<<< HEAD
+        return abilities;
+    }
+
+    /**
      * @dev Validates if a delegatee is permitted to execute an ability with a PKP and returns all relevant policies
-=======
-     * @dev Validates if a delegatee is permitted to execute a ability with a PKP and returns all relevant policies
->>>>>>> e6bfdd08
      * @param delegatee The address of the delegatee
      * @param pkpTokenId The PKP token ID
+     * @param abilityIpfsCid The IPFS CID of the ability
      * @param abilityIpfsCid The IPFS CID of the ability
      * @return validation A struct containing validation result and policy information
      */
+    function validateAbilityExecutionAndGetPolicies(address delegatee, uint256 pkpTokenId, string calldata abilityIpfsCid)
     function validateAbilityExecutionAndGetPolicies(address delegatee, uint256 pkpTokenId, string calldata abilityIpfsCid)
         external
         view
+        returns (AbilityExecutionValidation memory validation)
         returns (AbilityExecutionValidation memory validation)
     {
         // Check for invalid inputs
@@ -369,11 +370,7 @@
     }
 
     /**
-<<<<<<< HEAD
      * @dev Internal function to get an ability with its policies and parameters
-=======
-     * @dev Internal function to get a ability with its policies and parameters
->>>>>>> e6bfdd08
      * @param abilityHash The hash of the ability IPFS CID
      * @param pkpTokenId The PKP token ID
      * @param appId The app ID
