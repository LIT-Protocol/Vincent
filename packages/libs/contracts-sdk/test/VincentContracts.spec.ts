--- conflicted
+++ resolved
@@ -135,24 +135,17 @@
       },
     });
     console.log('App version result:', appVersionResult);
-<<<<<<< HEAD
-=======
 
     expectAssertObject(appVersionResult);
     expect(appVersionResult.appVersion.version).toBe(1);
     expect(appVersionResult.appVersion.enabled).toBe(false);
->>>>>>> 07a7bff7
 
     // Get all apps by manager
     const appsByManagerResult = await getAppsByManagerAddress({
       signer: appManagerSigner,
       args: {
-<<<<<<< HEAD
-        manager: appManagerSigner.address,
+        managerAddress: appManagerSigner.address,
         offset: '0',
-=======
-        managerAddress: appManagerSigner.address,
->>>>>>> 07a7bff7
       },
     });
     console.log('Apps by manager result:', appsByManagerResult);
@@ -344,12 +337,8 @@
     const agentPkpsResult = await getAllRegisteredAgentPkpEthAddresses({
       signer: userSigner,
       args: {
-<<<<<<< HEAD
         userAddress: process.env.TEST_USER_PKP_ADDRESS!,
         offset: '0',
-=======
-        userPkpAddress: process.env.TEST_USER_PKP_ADDRESS!,
->>>>>>> 07a7bff7
       },
     });
     console.log('Agent pkps result:', agentPkpsResult);
@@ -370,12 +359,9 @@
     const allPermittedAppIdsForPkpResult = await getAllPermittedAppIdsForPkp({
       signer: userSigner,
       args: {
-<<<<<<< HEAD
-        pkpTokenId: process.env.TEST_USER_AGENT_PKP_TOKEN_ID!,
+        // pkpTokenId: process.env.TEST_USER_AGENT_PKP_TOKEN_ID!,
+        pkpEthAddress: userSigner.address,
         offset: '0',
-=======
-        pkpEthAddress: userSigner.address,
->>>>>>> 07a7bff7
       },
     });
     console.log('All permitted app ids for pkp result:', allPermittedAppIdsForPkpResult);
@@ -401,14 +387,7 @@
       args: {
         appId,
         version: nextAppVersion.newAppVersion,
-<<<<<<< HEAD
         offset: '0',
-=======
-        pageOpts: {
-          // default offset is 0
-          limit: 1,
-        },
->>>>>>> 07a7bff7
       },
     });
     console.log('Delegated agent pkp token ids result:', delegatedAgentPkpTokenIdsResult);
