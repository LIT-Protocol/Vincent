--- conflicted
+++ resolved
@@ -1,47 +1,3 @@
-<<<<<<< HEAD
-import * as jwt from './jwt';
-export { jwt };
-export type { JWTConfig, VincentJWT, VincentJWTPayload } from './jwt/types';
-
-import { disconnectLitNodeClientInstance } from './internal/LitNodeClient/getLitNodeClient';
-
-/** This method closes any registered event listeners maintained by Vincent Tool Clients, allowing your process to exit gracefully.
- * @category API Methods
- */
-const disconnectVincentToolClients = disconnectLitNodeClientInstance;
-export { disconnectVincentToolClients };
-
-export { generateVincentToolSessionSigs, getVincentToolClient } from './toolClient';
-export type {
-  VincentToolClient,
-  ToolClientContext,
-  ToolResponse,
-  ToolResponseFailure,
-  ToolResponseFailureNoResult,
-  ToolResponseSuccess,
-  ToolResponseSuccessNoResult,
-} from './toolClient';
-
-export { getVincentWebAppClient } from './app';
-export type {
-  VincentWebAppClient,
-  VincentAppClientConfig,
-  RedirectToVincentConsentPageParams,
-} from './types';
-
-export type { BaseToolContext } from './toolClient';
-
-import * as expressAuthHelpers from './express-authentication-middleware';
-export { expressAuthHelpers };
-export type { ExpressAuthHelpers } from './express-authentication-middleware/types';
-
-import * as reactHelpers from './react';
-export { reactHelpers };
-
-import * as utils from './utils';
-export { utils };
-=======
 // Explicit sub-exports are now defined, which provide tree-shakeable and namespaced functionality by domain
 // This file only exists because `nx` insists on there being a `main` defined in the executor config :sad_panda:
-export {};
->>>>>>> 6f9c5612
+export {};