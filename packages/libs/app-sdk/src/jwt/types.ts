import type { JWTHeader, JWTPayload } from 'did-jwt';

import type { PKPEthersWallet } from '@lit-protocol/pkp-ethers';
import type { IRelayPKP } from '@lit-protocol/types';

export interface AppInfo {
  id: string;
  version: number;
}

export interface AuthenticationInfo {
  type: string;
  value?: string;
}

// Copied interface from did-jwt that is not exposed publicly
interface JWTDecoded {
  header: JWTHeader;
  payload: JWTPayload;
  signature: string;
  data: string;
}

/**
 * Configuration interface for creating a JWT (JSON Web Token) signed by a PKP wallet.
 * Vincent App developers will likely never need this function, as the provider of the JWT is the Vincent delegation auth page frontend
 *
 * @interface JWTConfig
 * @hidden
 * @property pkpWallet - The PKP Ethers wallet instance used for signing the JWT
 * @property pkp - The PKP object
 * @property payload - Custom claims to include in the JWT payload
 * @property expiresInMinutes - Token expiration time in minutes from current time
 * @property audience - The domain(s) this token is intended for (aud claim)
 */
export interface JWTConfig {
  pkpWallet: PKPEthersWallet;
  pkp: IRelayPKP;
  payload: Record<string, unknown>;
  expiresInMinutes: number;
  audience: string | string[];
<<<<<<< HEAD
  app: AppInfo;
  authentication: AuthenticationInfo;
=======
  app: {
    id: number;
    version: number;
  };
  authentication: {
    type: string;
    value?: string;
  };
>>>>>>> 6f9c5612
}

/**
 * Extended payload interface for Vincent-specific JWTs.
 *
 * @interface VincentJWTPayload
 * @extends {JWTPayload} Extends the JWTPayload type from `did-jwt` with Vincent-specific properties
 * @property app - The app associated with the JWT.
 * @property pkp - The PKP associated with the JWT.
 * @property authentication - The authentication method used to generate the JWT.
 *
 * @category Interfaces
 */
export interface VincentJWTPayload extends JWTPayload {
  pkp: IRelayPKP;
<<<<<<< HEAD
  app: AppInfo;
  authentication: AuthenticationInfo;
=======
  app: {
    id: number;
    version: number;
  };
  authentication: {
    type: string;
    value?: string;
  };
>>>>>>> 6f9c5612
}

/**
 * Interface representing a decoded Vincent JWT
 *
 * @interface VincentJWT
 * @property { VincentJWTPayload } payload - The payload of the JWT
 *
 * @category Interfaces
 */
export interface VincentJWT extends JWTDecoded {
  payload: VincentJWTPayload;
}<|MERGE_RESOLUTION|>--- conflicted
+++ resolved
@@ -4,7 +4,7 @@
 import type { IRelayPKP } from '@lit-protocol/types';
 
 export interface AppInfo {
-  id: string;
+  id: number;
   version: number;
 }
 
@@ -39,19 +39,8 @@
   payload: Record<string, unknown>;
   expiresInMinutes: number;
   audience: string | string[];
-<<<<<<< HEAD
   app: AppInfo;
   authentication: AuthenticationInfo;
-=======
-  app: {
-    id: number;
-    version: number;
-  };
-  authentication: {
-    type: string;
-    value?: string;
-  };
->>>>>>> 6f9c5612
 }
 
 /**
@@ -67,19 +56,8 @@
  */
 export interface VincentJWTPayload extends JWTPayload {
   pkp: IRelayPKP;
-<<<<<<< HEAD
   app: AppInfo;
   authentication: AuthenticationInfo;
-=======
-  app: {
-    id: number;
-    version: number;
-  };
-  authentication: {
-    type: string;
-    value?: string;
-  };
->>>>>>> 6f9c5612
 }
 
 /**
