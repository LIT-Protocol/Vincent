import type { Wallet } from 'ethers';

import type { PKPEthersWallet } from '@lit-protocol/pkp-ethers';
import type { IRelayPKP } from '@lit-protocol/types';

<<<<<<< HEAD
export interface AppInfo {
  id: number;
  version: number;
}

export interface AuthenticationInfo {
  type: string;
  value?: string;
}

// Copied interface from did-jwt that is not exposed publicly
export interface JWTDecoded {
  header: JWTHeader;
=======
export type JWTWalletSigner = Omit<Wallet, '_signingKey' | '_mnemonic'>;

/** Property keys that are set by internal logic during Vincent JWT creation, so should not be in your `payload`
 *
 * @category Interfaces
 */
export type InternallySetPayloadKeys =
  | 'iss'
  | 'sub'
  | 'aud'
  | 'iat'
  | 'exp'
  | 'publicKey'
  | 'role'
  | '__vincentJWTApiVersion';

type DisallowKeys<T, K extends keyof any> = {
  [P in Exclude<keyof T, K>]: T[P];
} & {
  [P in K]?: never;
};

/** Many standard payload properties are set automatically on Vincent JWTs, and will be overridden if you try to pass them
 * in the raw `payload` when creating a new JWT.
 *
 * This interface identifies the keys that should not be provided in your `payload`, as they are internally managed.
 *
 * See {@link InternallySetPayloadKeys} for the list.
 *
 * @category Interfaces
 */
export type PayloadWithoutInternallySetKeys = DisallowKeys<
  Record<string, any>,
  InternallySetPayloadKeys
>;

export interface CreateJWSConfig {
  payload: PayloadWithoutInternallySetKeys;
  wallet: JWTWalletSigner;
  config: {
    audience: string | string[];
    expiresInMinutes: number;
    subjectAddress?: `0x${string}`;
    role: VincentJWTRole;
  };
}

/** JWT payload properties that are shared by all Vincent JWTs
 *
 * @category Interfaces
 */
export interface JWTPayload {
  iat: number;
  exp: number;
  iss: `0x${string}`;
  aud: string | string[];
  sub?: `0x${string}`;
  nbf?: number;
  publicKey: `0x${string}`; // This is the uncompressed pubKey of the issuer

  __vincentJWTApiVersion: number;

  // eslint-disable-next-line @typescript-eslint/no-explicit-any
  [x: string]: any;
}

/**
 *
 * @category Interfaces
 */
export interface DecodedJWT {
  header: {
    typ: 'JWT';
    alg: 'ES256K';

    // eslint-disable-next-line @typescript-eslint/no-explicit-any
    [x: string]: any;
  };
>>>>>>> b12a83bc
  payload: JWTPayload;
  signature: string;
  data: string;
}

/**
 *
 * @category Interfaces
 */
export interface PKPAuthenticationMethod {
  type: string;
  value?: string;
}

/** All valid Vincent JWT roles
 *
 * @category Interfaces
 * */
export type VincentJWTRole = 'platform-user' | 'app-user' | 'app-delegatee';

/**
 * @inline
 * @category Interfaces
 */
<<<<<<< HEAD
export interface JWTConfig {
  pkpWallet: PKPEthersWallet;
  pkp: IRelayPKP;
  payload: Record<string, unknown>;
  expiresInMinutes: number;
  audience: string | string[];
  app?: AppInfo;
  authentication: AuthenticationInfo;
=======
export interface VincentPKPPayload extends JWTPayload {
  pkpInfo: IRelayPKP;
  authentication: PKPAuthenticationMethod;
>>>>>>> b12a83bc
}

/**
 *
 * @category Interfaces
 */
export interface VincentJWTPlatformUser extends DecodedJWT {
  payload: VincentPKPPayload & {
    role: 'platform-user';
  };
}

/**
 *
 * @category Interfaces
 */
<<<<<<< HEAD
export interface BaseVincentJWTPayload extends JWTPayload {
  pkp: IRelayPKP;
  authentication: AuthenticationInfo;
=======
export interface VincentJWTAppUser extends DecodedJWT {
  payload: VincentPKPPayload & {
    role: 'app-user';
    app: {
      id: number;
      version: number;
    };
  };
>>>>>>> b12a83bc
}

/**
 *
 * @category Interfaces
 */
export interface VincentJWTDelegatee extends DecodedJWT {
  payload: JWTPayload & {
    role: 'app-delegatee';
    sub?: `0x${string}`;
  };
}

/**
 *
 * @category Interfaces
 */
export type AnyVincentJWT = VincentJWTPlatformUser | VincentJWTAppUser | VincentJWTDelegatee;

interface BaseJWTParams {
  payload?: PayloadWithoutInternallySetKeys;
  audience: string | string[];
  expiresInMinutes: number;
}

interface VincentPKPJWTParams extends BaseJWTParams {
  pkpWallet: PKPEthersWallet;
  pkpInfo: IRelayPKP;
  authentication: PKPAuthenticationMethod;
}

/**
 *
 * @category Interfaces
 */
export type CreatePlatformUserJWTParams = VincentPKPJWTParams;

/**
 *
 * @category Interfaces
 */
export interface CreateAppUserJWTParams extends VincentPKPJWTParams {
  app: {
    id: number;
    version: number;
  };
}

/**
 *
 * @category Interfaces
 */
export interface CreateDelegateeJWTParams extends BaseJWTParams {
  ethersWallet: Wallet;
  subjectAddress: `0x${string}`; // This is typically the delegator address that we're trying to accessing data for
}<|MERGE_RESOLUTION|>--- conflicted
+++ resolved
@@ -3,21 +3,6 @@
 import type { PKPEthersWallet } from '@lit-protocol/pkp-ethers';
 import type { IRelayPKP } from '@lit-protocol/types';
 
-<<<<<<< HEAD
-export interface AppInfo {
-  id: number;
-  version: number;
-}
-
-export interface AuthenticationInfo {
-  type: string;
-  value?: string;
-}
-
-// Copied interface from did-jwt that is not exposed publicly
-export interface JWTDecoded {
-  header: JWTHeader;
-=======
 export type JWTWalletSigner = Omit<Wallet, '_signingKey' | '_mnemonic'>;
 
 /** Property keys that are set by internal logic during Vincent JWT creation, so should not be in your `payload`
@@ -96,7 +81,6 @@
     // eslint-disable-next-line @typescript-eslint/no-explicit-any
     [x: string]: any;
   };
->>>>>>> b12a83bc
   payload: JWTPayload;
   signature: string;
   data: string;
@@ -111,6 +95,15 @@
   value?: string;
 }
 
+/**
+ *
+ * @category Interfaces
+ */
+export interface AppInfo {
+  id: number;
+  version: number;
+}
+
 /** All valid Vincent JWT roles
  *
  * @category Interfaces
@@ -121,20 +114,9 @@
  * @inline
  * @category Interfaces
  */
-<<<<<<< HEAD
-export interface JWTConfig {
-  pkpWallet: PKPEthersWallet;
-  pkp: IRelayPKP;
-  payload: Record<string, unknown>;
-  expiresInMinutes: number;
-  audience: string | string[];
-  app?: AppInfo;
-  authentication: AuthenticationInfo;
-=======
 export interface VincentPKPPayload extends JWTPayload {
   pkpInfo: IRelayPKP;
   authentication: PKPAuthenticationMethod;
->>>>>>> b12a83bc
 }
 
 /**
@@ -151,20 +133,11 @@
  *
  * @category Interfaces
  */
-<<<<<<< HEAD
-export interface BaseVincentJWTPayload extends JWTPayload {
-  pkp: IRelayPKP;
-  authentication: AuthenticationInfo;
-=======
 export interface VincentJWTAppUser extends DecodedJWT {
   payload: VincentPKPPayload & {
     role: 'app-user';
-    app: {
-      id: number;
-      version: number;
-    };
+    app: AppInfo;
   };
->>>>>>> b12a83bc
 }
 
 /**
@@ -207,10 +180,7 @@
  * @category Interfaces
  */
 export interface CreateAppUserJWTParams extends VincentPKPJWTParams {
-  app: {
-    id: number;
-    version: number;
-  };
+  app: AppInfo;
 }
 
 /**
