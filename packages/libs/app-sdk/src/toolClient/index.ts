--- conflicted
+++ resolved
@@ -1,7 +1,4 @@
-<<<<<<< HEAD
 export { generateVincentToolSessionSigs, getVincentToolClient } from './vincentToolClient';
-=======
-export { getVincentToolClient } from './vincentToolClient';
 export {
   type VincentToolClient,
   type ToolClientContext,
@@ -12,5 +9,4 @@
   type ToolResponseFailureNoResult,
   type RemoteVincentToolExecutionResult,
   type BaseToolContext,
-} from './types';
->>>>>>> feb883bf
+} from './types';