// src/toolClient/vincentToolClient.ts

import { z } from 'zod';

import { ethers } from 'ethers';

import { LIT_NETWORK } from '@lit-protocol/constants';

import type { BundledVincentTool, VincentTool } from '@lit-protocol/vincent-tool-sdk';

import {
  getPkpInfo,
  getPoliciesAndAppVersion,
  getSchemaForToolResult,
  LIT_DATIL_PUBKEY_ROUTER_ADDRESS,
  LIT_DATIL_VINCENT_ADDRESS,
  type ToolPolicyMap,
  validateOrFail,
  YELLOWSTONE_PUBLIC_RPC,
} from '@lit-protocol/vincent-tool-sdk/internal';

import { getLitNodeClientInstance } from '../internal/LitNodeClient/getLitNodeClient';

import {
  createToolExecuteResponseFailure,
  createToolExecuteResponseFailureNoResult,
  createToolExecuteResponseSuccess,
} from './execute/resultCreators';

import { type ToolClientContext, type VincentToolClient } from './types';

import { isRemoteVincentToolExecutionResult, isToolResponseFailure } from './typeGuards';
<<<<<<< HEAD
import * as util from 'node:util';

/** @hidden */
export const generateVincentToolSessionSigs = async ({
  litNodeClient,
  ethersSigner,
}: {
  litNodeClient: LitNodeClient;
  ethersSigner: ethers.Signer;
}) => {
  return litNodeClient.getSessionSigs({
    chain: 'ethereum',
    resourceAbilityRequests: [
      { resource: new LitPKPResource('*'), ability: LIT_ABILITY.PKPSigning },
      { resource: new LitActionResource('*'), ability: LIT_ABILITY.LitActionExecution },
    ],
    authNeededCallback: async ({ resourceAbilityRequests, uri }) => {
      const [walletAddress, nonce] = await Promise.all([
        ethersSigner.getAddress(),
        litNodeClient.getLatestBlockhash(),
      ]);

      const toSign = await createSiweMessageWithRecaps({
        uri: uri || 'http://localhost:3000',
        expiration: new Date(Date.now() + 1000 * 60 * 10).toISOString(),
        resources: resourceAbilityRequests || [],
        walletAddress,
        nonce,
        litNodeClient,
      });

      return await generateAuthSig({ signer: ethersSigner, toSign });
    },
  });
};

async function runToolPolicyPrechecks<
  const IpfsCid extends string,
  ToolParamsSchema extends z.ZodType,
  PkgNames extends string,
  PolicyMap extends ToolPolicyMap<any, PkgNames>,
  PoliciesByPackageName extends PolicyMap['policyByPackageName'],
  ExecuteSuccessSchema extends z.ZodType = z.ZodUndefined,
  ExecuteFailSchema extends z.ZodType = z.ZodUndefined,
  PrecheckSuccessSchema extends z.ZodType = z.ZodUndefined,
  PrecheckFailSchema extends z.ZodType = z.ZodUndefined,
>(params: {
  bundledVincentTool: BundledVincentTool<
    VincentTool<
      ToolParamsSchema,
      PkgNames,
      PolicyMap,
      PoliciesByPackageName,
      ExecuteSuccessSchema,
      ExecuteFailSchema,
      PrecheckSuccessSchema,
      PrecheckFailSchema,
      any,
      any
    >,
    IpfsCid
  >;
  toolParams: z.infer<ToolParamsSchema>;
  context: BaseContext & { rpcUrl?: string };
  policies: Policy[];
}): Promise<BaseToolContext<PolicyEvaluationResultContext<PoliciesByPackageName>>> {
  type Key = PkgNames & keyof PoliciesByPackageName;

  const {
    bundledVincentTool: { vincentTool, ipfsCid },
    toolParams,
    context,
    policies,
  } = params;

  console.log(
    'Executing runToolPolicyPrechecks()',
    Object.keys(params.bundledVincentTool.vincentTool.supportedPolicies.policyByPackageName)
  );

  const validatedPolicies = await validatePolicies({
    policies,
    vincentTool,
    toolIpfsCid: ipfsCid,
    parsedToolParams: toolParams,
  });

  const decodedPoliciesByPackageName: Record<string, Record<string, DecodedValues>> = {};

  for (const { policyPackageName, parameters } of validatedPolicies) {
    decodedPoliciesByPackageName[policyPackageName as string] = decodePolicyParams({
      params: parameters,
    });
  }

  const evaluatedPolicies = [] as Key[];
  const allowedPolicies: {
    [K in Key]?: {
      result: PoliciesByPackageName[K]['__schemaTypes'] extends {
        evalAllowResultSchema: infer Schema;
      }
        ? Schema extends z.ZodType
          ? z.infer<Schema>
          : never
        : never;
    };
  } = {};

  let deniedPolicy:
    | {
        packageName: Key;
        result: {
          error?: string;
        } & (PoliciesByPackageName[Key]['__schemaTypes'] extends {
          evalDenyResultSchema: infer Schema;
        }
          ? Schema extends z.ZodType
            ? z.infer<Schema>
            : undefined
          : undefined);
      }
    | undefined = undefined;

  const policyByName = vincentTool.supportedPolicies.policyByPackageName as Record<
    keyof PoliciesByPackageName,
    (typeof vincentTool.supportedPolicies.policyByPackageName)[keyof typeof vincentTool.supportedPolicies.policyByPackageName]
  >;

  for (const { policyPackageName, toolPolicyParams } of validatedPolicies) {
    const key = policyPackageName as keyof PoliciesByPackageName;
    const toolPolicy = policyByName[key];

    evaluatedPolicies.push(key as Key);
    const vincentPolicy = toolPolicy.vincentPolicy;

    if (!vincentPolicy.precheck) {
      console.log('No precheck() defined policy', key, 'skipping...');
      continue;
    }

    try {
      console.log('Executing precheck() for policy', key);
      const result = await vincentPolicy.precheck(
        {
          toolParams: toolPolicyParams,
          userParams: decodedPoliciesByPackageName[key as string] as unknown,
        },
        context
      );

      console.log('vincentPolicy.precheck() result', util.inspect(result, { depth: 10 }));
      const { schemaToUse } = getSchemaForPolicyResponseResult({
        value: result,
        allowResultSchema: vincentPolicy.precheckAllowResultSchema ?? z.undefined(),
        denyResultSchema: vincentPolicy.precheckDenyResultSchema ?? z.undefined(),
      });

      const validated = validateOrDeny(result.result, schemaToUse, 'precheck', 'output');

      if (isPolicyDenyResponse(validated)) {
        // @ts-expect-error We know the shape of this is valid.
        deniedPolicy = { ...validated, packageName: key as Key };
        break;
      } else if (isPolicyAllowResponse(validated)) {
        allowedPolicies[key as Key] = {
          result: validated.result as PoliciesByPackageName[Key]['__schemaTypes'] extends {
            evalAllowResultSchema: infer Schema;
          }
            ? Schema extends z.ZodType
              ? z.infer<Schema>
              : never
            : never,
        };
      }
    } catch (err) {
      deniedPolicy = {
        packageName: key as Key,
        ...createDenyResult({
          message: err instanceof Error ? err.message : 'Unknown error in precheck()',
        }),
      };
      break;
    }
  }

  if (deniedPolicy) {
    const policiesContext = createDenyEvaluationResult(
      evaluatedPolicies,
      allowedPolicies as {
        [K in keyof PoliciesByPackageName]?: {
          result: PoliciesByPackageName[K]['__schemaTypes'] extends {
            evalAllowResultSchema: infer Schema;
          }
            ? Schema extends z.ZodType
              ? z.infer<Schema>
              : never
            : never;
        };
      },
      deniedPolicy
    );

    return {
      ...context,
      policiesContext,
    };
  }

  const policiesContext = createAllowEvaluationResult(
    evaluatedPolicies,
    allowedPolicies as {
      [K in keyof PoliciesByPackageName]?: {
        result: PoliciesByPackageName[K]['__schemaTypes'] extends {
          evalAllowResultSchema: infer Schema;
        }
          ? Schema extends z.ZodType
            ? z.infer<Schema>
            : never
          : never;
      };
    }
  );

  return {
    ...context,
    policiesContext,
  };
}
=======
import { generateVincentToolSessionSigs } from './execute/generateVincentToolSessionSigs';
import { runToolPolicyPrechecks } from './precheck/runPolicyPrechecks';
import type { RemoteVincentToolExecutionResult, ToolExecuteResponse } from './execute/types';
import type { ToolPrecheckResponse } from './precheck/types';
import {
  createToolPrecheckResponseFailureNoResult,
  createToolPrecheckResponseSuccessNoResult,
} from './precheck/resultCreators';
>>>>>>> 22bc366c

/** A VincentToolClient provides a type-safe interface for executing tools, for both `precheck()`
 * and `execute()` functionality.
 *
 * @typeParam IpfsCid {@removeTypeParameterCompletely}
 * @typeParam ToolParamsSchema {@removeTypeParameterCompletely}
 * @typeParam PkgNames {@removeTypeParameterCompletely}
 * @typeParam PolicyMap {@removeTypeParameterCompletely}
 * @typeParam PoliciesByPackageName {@removeTypeParameterCompletely}
 * @typeParam ExecuteSuccessSchema {@removeTypeParameterCompletely}
 * @typeParam ExecuteFailSchema {@removeTypeParameterCompletely}
 * @typeParam PrecheckSuccessSchema {@removeTypeParameterCompletely}
 * @typeParam PrecheckFailSchema {@removeTypeParameterCompletely}
 *
 * @param params
 * @param {ethers.Signer} params.ethersSigner  - An ethers signer that has been configured with your delegatee key
 *
 * @category API Methods
 * */
export function getVincentToolClient<
  const IpfsCid extends string,
  ToolParamsSchema extends z.ZodType,
  PkgNames extends string,
  PolicyMap extends ToolPolicyMap<any, PkgNames>,
  PoliciesByPackageName extends PolicyMap['policyByPackageName'],
  ExecuteSuccessSchema extends z.ZodType = z.ZodUndefined,
  ExecuteFailSchema extends z.ZodType = z.ZodUndefined,
  PrecheckSuccessSchema extends z.ZodType = z.ZodUndefined,
  PrecheckFailSchema extends z.ZodType = z.ZodUndefined,
>(params: {
  bundledVincentTool: BundledVincentTool<
    VincentTool<
      ToolParamsSchema,
      PkgNames,
      PolicyMap,
      PoliciesByPackageName,
      ExecuteSuccessSchema,
      ExecuteFailSchema,
      PrecheckSuccessSchema,
      PrecheckFailSchema,
      any,
      any
    >,
    IpfsCid
  >;
  ethersSigner: ethers.Signer;
}): VincentToolClient<
  ToolParamsSchema,
  PoliciesByPackageName,
  ExecuteSuccessSchema,
  ExecuteFailSchema,
  PrecheckSuccessSchema,
  PrecheckFailSchema
> {
  const { bundledVincentTool, ethersSigner } = params;
  const { ipfsCid, vincentTool } = bundledVincentTool;

  const network = LIT_NETWORK.Datil;

  const executeSuccessSchema = (vincentTool.__schemaTypes.executeSuccessSchema ??
    z.undefined()) as ExecuteSuccessSchema;
  const executeFailSchema = (vincentTool.__schemaTypes.executeFailSchema ??
    z.undefined()) as ExecuteFailSchema;

  return {
    async precheck(
      rawToolParams: z.infer<ToolParamsSchema>,
      {
        rpcUrl,
        delegatorPkpEthAddress,
      }: ToolClientContext & {
        rpcUrl?: string;
      }
    ): Promise<
      ToolPrecheckResponse<PrecheckSuccessSchema, PrecheckFailSchema, PoliciesByPackageName>
    > {
      console.log('precheck', { rawToolParams, delegatorPkpEthAddress, rpcUrl });
      const delegateePkpEthAddress = ethers.utils.getAddress(await ethersSigner.getAddress());

      // This will be populated further during execution; if an error is encountered, it'll include as much data as we can give the caller.
      const baseContext = {
        delegation: {
          delegateeAddress: delegateePkpEthAddress,
          // delegatorPkpInfo: null,
        },
        toolIpfsCid: ipfsCid,
        // appId: undefined,
        // appVersion: undefined,
      } as any;

      const parsedParams = validateOrFail(
        rawToolParams,
        vincentTool.toolParamsSchema,
        'execute',
        'input'
      );

      if (isToolResponseFailure(parsedParams)) {
        return createToolPrecheckResponseFailureNoResult({
          ...parsedParams,
          context: baseContext,
        }) as ToolPrecheckResponse<
          PrecheckSuccessSchema,
          PrecheckFailSchema,
          PoliciesByPackageName
        >;
      }

      const userPkpInfo = await getPkpInfo({
        litPubkeyRouterAddress: LIT_DATIL_PUBKEY_ROUTER_ADDRESS,
        yellowstoneRpcUrl: rpcUrl ?? YELLOWSTONE_PUBLIC_RPC,
        pkpEthAddress: delegatorPkpEthAddress,
      });
      baseContext.delegation.delegatorPkpInfo = userPkpInfo;

      console.log('userPkpInfo', userPkpInfo);

      const { policies, appId, appVersion } = await getPoliciesAndAppVersion({
        delegationRpcUrl: rpcUrl ?? YELLOWSTONE_PUBLIC_RPC,
        vincentContractAddress: LIT_DATIL_VINCENT_ADDRESS,
        appDelegateeAddress: delegateePkpEthAddress,
        agentWalletPkpTokenId: userPkpInfo.tokenId,
        toolIpfsCid: ipfsCid,
      });
      baseContext.appId = appId.toNumber();
      baseContext.appVersion = appVersion.toNumber();

      console.log('Fetched policies and app info', { policies, appId, appVersion });

      const baseToolContext = await runToolPolicyPrechecks({
        bundledVincentTool,
        toolParams: parsedParams as z.infer<ToolParamsSchema>,
        policies,
        context: {
          ...baseContext,
          rpcUrl,
        },
      });

      if (!vincentTool.precheck) {
        console.log('No tool precheck defined - returning baseContext and success result', {
          rawToolParams,
          delegatorPkpEthAddress,
          rpcUrl,
        });
        if (!baseToolContext.policiesContext.allow) {
          return createToolPrecheckResponseFailureNoResult({
            context: baseToolContext,
          }) as ToolPrecheckResponse<
            PrecheckSuccessSchema,
            PrecheckFailSchema,
            PoliciesByPackageName
          >;
        }

        return createToolPrecheckResponseSuccessNoResult({
          context: baseToolContext,
        }) as ToolPrecheckResponse<
          PrecheckSuccessSchema,
          PrecheckFailSchema,
          PoliciesByPackageName
        >;
      }

      console.log('Executing tool precheck');

      const precheckResult = await vincentTool.precheck(
        { toolParams: parsedParams },
        baseToolContext
      );

      console.log('precheckResult()', JSON.stringify(precheckResult));
      return {
        ...precheckResult,
        context: baseToolContext,
      } as ToolPrecheckResponse<PrecheckSuccessSchema, PrecheckFailSchema, PoliciesByPackageName>;
    },

    async execute(
      rawToolParams: z.infer<ToolParamsSchema>,
      context: ToolClientContext
    ): Promise<
      ToolExecuteResponse<ExecuteSuccessSchema, ExecuteFailSchema, PoliciesByPackageName>
    > {
      const parsedParams = validateOrFail(
        rawToolParams,
        vincentTool.toolParamsSchema,
        'execute',
        'input'
      );

      if (isToolResponseFailure(parsedParams)) {
        return {
          ...parsedParams,
          context,
        } as ToolExecuteResponse<ExecuteSuccessSchema, ExecuteFailSchema, PoliciesByPackageName>;
      }

      const litNodeClient = await getLitNodeClientInstance({ network });
      const sessionSigs = await generateVincentToolSessionSigs({ ethersSigner, litNodeClient });

      const result = await litNodeClient.executeJs({
        ipfsId: ipfsCid,
        sessionSigs,
        jsParams: {
          toolParams: parsedParams,
          context,
        },
      });

      const { success, response } = result;
      console.log('executeResult - raw result from `litNodeClient.executeJs()', {
        response,
        success,
      });

      if (success !== true) {
        return createToolExecuteResponseFailureNoResult({
          message: `Remote tool failed with unknown error: ${JSON.stringify(response)}`,
        }) as ToolExecuteResponse<ExecuteSuccessSchema, ExecuteFailSchema, PoliciesByPackageName>;
      }

      let parsedResult = response;

      if (typeof response === 'string') {
        // lit-node-client returns a string if no signed data, even if the result could be JSON.parse'd :(
        try {
          parsedResult = JSON.parse(response);
          // eslint-disable-next-line @typescript-eslint/no-unused-vars
        } catch (e) {
          return createToolExecuteResponseFailureNoResult({
            message: `Remote tool failed with unknown error: ${JSON.stringify(response)}`,
          }) as ToolExecuteResponse<ExecuteSuccessSchema, ExecuteFailSchema, PoliciesByPackageName>;
        }
      }

      if (!isRemoteVincentToolExecutionResult(parsedResult)) {
        console.log(
          'Result from `executeJs` was valid JSON, but not a vincentToolExecutionResult',
          { parsedResult, success }
        );

        return createToolExecuteResponseFailureNoResult({
          message: `Remote tool failed with unknown error: ${JSON.stringify(parsedResult)}`,
        }) as ToolExecuteResponse<ExecuteSuccessSchema, ExecuteFailSchema, PoliciesByPackageName>;
      }

      const resp: RemoteVincentToolExecutionResult<
        ExecuteSuccessSchema,
        ExecuteFailSchema,
        PoliciesByPackageName
      > = parsedResult;

      console.log('Parsed executeJs vincentToolExecutionResult:', { parsedResult });
      const executionResult = resp.toolExecutionResult;
      const resultSchemaDetails = getSchemaForToolResult({
        value: executionResult,
        successResultSchema: executeSuccessSchema,
        failureResultSchema: executeFailSchema,
      });

      const { schemaToUse, parsedType } = resultSchemaDetails;

      console.log(`Parsing tool result using the ${parsedType} Zod schema`);

      // Parse returned result using appropriate execute zod schema
      const executeResult = validateOrFail(
        executionResult.result,
        schemaToUse,
        'execute',
        'output'
      );

      console.log('Zod parse result:', executeResult);

      if (isToolResponseFailure(executeResult)) {
        // Parsing the result threw a zodError
        return executeResult as ToolExecuteResponse<
          ExecuteSuccessSchema,
          ExecuteFailSchema,
          PoliciesByPackageName
        >;
      }

      console.log('Raw toolExecutionResult was:', executionResult);

      // We parsed the result -- it may be a success or a failure; return appropriately.
      if (isToolResponseFailure(executionResult)) {
        return createToolExecuteResponseFailure({
          ...(executionResult.error ? { message: executionResult.error } : {}),
          result: executeResult,
          context: resp.toolContext,
        }) as ToolExecuteResponse<ExecuteSuccessSchema, ExecuteFailSchema, PoliciesByPackageName>;
      }

      const res: ExecuteFailSchema | ExecuteSuccessSchema = executeResult;

      return createToolExecuteResponseSuccess({
        result: res,
        context: resp.toolContext,
      }) as ToolExecuteResponse<ExecuteSuccessSchema, ExecuteFailSchema, PoliciesByPackageName>;
    },
  };
}<|MERGE_RESOLUTION|>--- conflicted
+++ resolved
@@ -30,236 +30,6 @@
 import { type ToolClientContext, type VincentToolClient } from './types';
 
 import { isRemoteVincentToolExecutionResult, isToolResponseFailure } from './typeGuards';
-<<<<<<< HEAD
-import * as util from 'node:util';
-
-/** @hidden */
-export const generateVincentToolSessionSigs = async ({
-  litNodeClient,
-  ethersSigner,
-}: {
-  litNodeClient: LitNodeClient;
-  ethersSigner: ethers.Signer;
-}) => {
-  return litNodeClient.getSessionSigs({
-    chain: 'ethereum',
-    resourceAbilityRequests: [
-      { resource: new LitPKPResource('*'), ability: LIT_ABILITY.PKPSigning },
-      { resource: new LitActionResource('*'), ability: LIT_ABILITY.LitActionExecution },
-    ],
-    authNeededCallback: async ({ resourceAbilityRequests, uri }) => {
-      const [walletAddress, nonce] = await Promise.all([
-        ethersSigner.getAddress(),
-        litNodeClient.getLatestBlockhash(),
-      ]);
-
-      const toSign = await createSiweMessageWithRecaps({
-        uri: uri || 'http://localhost:3000',
-        expiration: new Date(Date.now() + 1000 * 60 * 10).toISOString(),
-        resources: resourceAbilityRequests || [],
-        walletAddress,
-        nonce,
-        litNodeClient,
-      });
-
-      return await generateAuthSig({ signer: ethersSigner, toSign });
-    },
-  });
-};
-
-async function runToolPolicyPrechecks<
-  const IpfsCid extends string,
-  ToolParamsSchema extends z.ZodType,
-  PkgNames extends string,
-  PolicyMap extends ToolPolicyMap<any, PkgNames>,
-  PoliciesByPackageName extends PolicyMap['policyByPackageName'],
-  ExecuteSuccessSchema extends z.ZodType = z.ZodUndefined,
-  ExecuteFailSchema extends z.ZodType = z.ZodUndefined,
-  PrecheckSuccessSchema extends z.ZodType = z.ZodUndefined,
-  PrecheckFailSchema extends z.ZodType = z.ZodUndefined,
->(params: {
-  bundledVincentTool: BundledVincentTool<
-    VincentTool<
-      ToolParamsSchema,
-      PkgNames,
-      PolicyMap,
-      PoliciesByPackageName,
-      ExecuteSuccessSchema,
-      ExecuteFailSchema,
-      PrecheckSuccessSchema,
-      PrecheckFailSchema,
-      any,
-      any
-    >,
-    IpfsCid
-  >;
-  toolParams: z.infer<ToolParamsSchema>;
-  context: BaseContext & { rpcUrl?: string };
-  policies: Policy[];
-}): Promise<BaseToolContext<PolicyEvaluationResultContext<PoliciesByPackageName>>> {
-  type Key = PkgNames & keyof PoliciesByPackageName;
-
-  const {
-    bundledVincentTool: { vincentTool, ipfsCid },
-    toolParams,
-    context,
-    policies,
-  } = params;
-
-  console.log(
-    'Executing runToolPolicyPrechecks()',
-    Object.keys(params.bundledVincentTool.vincentTool.supportedPolicies.policyByPackageName)
-  );
-
-  const validatedPolicies = await validatePolicies({
-    policies,
-    vincentTool,
-    toolIpfsCid: ipfsCid,
-    parsedToolParams: toolParams,
-  });
-
-  const decodedPoliciesByPackageName: Record<string, Record<string, DecodedValues>> = {};
-
-  for (const { policyPackageName, parameters } of validatedPolicies) {
-    decodedPoliciesByPackageName[policyPackageName as string] = decodePolicyParams({
-      params: parameters,
-    });
-  }
-
-  const evaluatedPolicies = [] as Key[];
-  const allowedPolicies: {
-    [K in Key]?: {
-      result: PoliciesByPackageName[K]['__schemaTypes'] extends {
-        evalAllowResultSchema: infer Schema;
-      }
-        ? Schema extends z.ZodType
-          ? z.infer<Schema>
-          : never
-        : never;
-    };
-  } = {};
-
-  let deniedPolicy:
-    | {
-        packageName: Key;
-        result: {
-          error?: string;
-        } & (PoliciesByPackageName[Key]['__schemaTypes'] extends {
-          evalDenyResultSchema: infer Schema;
-        }
-          ? Schema extends z.ZodType
-            ? z.infer<Schema>
-            : undefined
-          : undefined);
-      }
-    | undefined = undefined;
-
-  const policyByName = vincentTool.supportedPolicies.policyByPackageName as Record<
-    keyof PoliciesByPackageName,
-    (typeof vincentTool.supportedPolicies.policyByPackageName)[keyof typeof vincentTool.supportedPolicies.policyByPackageName]
-  >;
-
-  for (const { policyPackageName, toolPolicyParams } of validatedPolicies) {
-    const key = policyPackageName as keyof PoliciesByPackageName;
-    const toolPolicy = policyByName[key];
-
-    evaluatedPolicies.push(key as Key);
-    const vincentPolicy = toolPolicy.vincentPolicy;
-
-    if (!vincentPolicy.precheck) {
-      console.log('No precheck() defined policy', key, 'skipping...');
-      continue;
-    }
-
-    try {
-      console.log('Executing precheck() for policy', key);
-      const result = await vincentPolicy.precheck(
-        {
-          toolParams: toolPolicyParams,
-          userParams: decodedPoliciesByPackageName[key as string] as unknown,
-        },
-        context
-      );
-
-      console.log('vincentPolicy.precheck() result', util.inspect(result, { depth: 10 }));
-      const { schemaToUse } = getSchemaForPolicyResponseResult({
-        value: result,
-        allowResultSchema: vincentPolicy.precheckAllowResultSchema ?? z.undefined(),
-        denyResultSchema: vincentPolicy.precheckDenyResultSchema ?? z.undefined(),
-      });
-
-      const validated = validateOrDeny(result.result, schemaToUse, 'precheck', 'output');
-
-      if (isPolicyDenyResponse(validated)) {
-        // @ts-expect-error We know the shape of this is valid.
-        deniedPolicy = { ...validated, packageName: key as Key };
-        break;
-      } else if (isPolicyAllowResponse(validated)) {
-        allowedPolicies[key as Key] = {
-          result: validated.result as PoliciesByPackageName[Key]['__schemaTypes'] extends {
-            evalAllowResultSchema: infer Schema;
-          }
-            ? Schema extends z.ZodType
-              ? z.infer<Schema>
-              : never
-            : never,
-        };
-      }
-    } catch (err) {
-      deniedPolicy = {
-        packageName: key as Key,
-        ...createDenyResult({
-          message: err instanceof Error ? err.message : 'Unknown error in precheck()',
-        }),
-      };
-      break;
-    }
-  }
-
-  if (deniedPolicy) {
-    const policiesContext = createDenyEvaluationResult(
-      evaluatedPolicies,
-      allowedPolicies as {
-        [K in keyof PoliciesByPackageName]?: {
-          result: PoliciesByPackageName[K]['__schemaTypes'] extends {
-            evalAllowResultSchema: infer Schema;
-          }
-            ? Schema extends z.ZodType
-              ? z.infer<Schema>
-              : never
-            : never;
-        };
-      },
-      deniedPolicy
-    );
-
-    return {
-      ...context,
-      policiesContext,
-    };
-  }
-
-  const policiesContext = createAllowEvaluationResult(
-    evaluatedPolicies,
-    allowedPolicies as {
-      [K in keyof PoliciesByPackageName]?: {
-        result: PoliciesByPackageName[K]['__schemaTypes'] extends {
-          evalAllowResultSchema: infer Schema;
-        }
-          ? Schema extends z.ZodType
-            ? z.infer<Schema>
-            : never
-          : never;
-      };
-    }
-  );
-
-  return {
-    ...context,
-    policiesContext,
-  };
-}
-=======
 import { generateVincentToolSessionSigs } from './execute/generateVincentToolSessionSigs';
 import { runToolPolicyPrechecks } from './precheck/runPolicyPrechecks';
 import type { RemoteVincentToolExecutionResult, ToolExecuteResponse } from './execute/types';
@@ -268,7 +38,6 @@
   createToolPrecheckResponseFailureNoResult,
   createToolPrecheckResponseSuccessNoResult,
 } from './precheck/resultCreators';
->>>>>>> 22bc366c
 
 /** A VincentToolClient provides a type-safe interface for executing tools, for both `precheck()`
  * and `execute()` functionality.
