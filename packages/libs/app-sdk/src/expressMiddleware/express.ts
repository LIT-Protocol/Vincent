--- conflicted
+++ resolved
@@ -32,59 +32,12 @@
  * - If the token is valid, it attaches the user information (decoded JWT, and raw JWT string) to the request object
  * - If the token is missing or invalid, it returns a 401 Unauthorized response with an error message.
  *
-<<<<<<< HEAD
- * NOTE: This does not verify signatures or any other content -- use `getAuthenticateUserExpressHandler` to create a
- * middleware that does those things and ensures that your routes use it.
- *
- * See [express.js documentation](https://expressjs.com/en/guide/writing-middleware.html) for details on writing your route handler
- * @example
- * ```typescript
- * import { authenticatedRequestHandler, getAuthenticateUserExpressHandler } from '@lit-protocol/vincent-app-sdk/expressMiddleware';
- * import type { AuthenticatedRequest } from '@lit-protocol/vincent-app-sdk/expressMiddleware';
- *
- * // Define an authenticated route handler
- * const getUserProfile = async (req: AuthenticatedRequest, res: Response) => {
- *   // Access authenticated user information
- *   const { pkpAddress } = req.user;
- *
- *   // Fetch and return user data
- *   const userData = await userRepository.findByAddress(pkpAddress);
- *   res.json(userData);
- * };
- *
- * // Use in Express route with authentication
- * app.get('/profile', authenticateUser, authenticatedRequestHandler(getUserProfile));
- * ```
- *
- * @category API
- */
-export const authenticatedRequestHandler =
-  (handler: AuthenticatedRequestHandler) => (req: Request, res: Response, next: NextFunction) => {
-    try {
-      assertAuthenticatedRequest(req);
-      return handler(req, res, next);
-    } catch {
-      res.status(401).json({ error: 'Not authenticated' });
-    }
-  };
-
-/**
- * Creates an Express middleware function to authenticate a user using a JWT token.
- *
- * This middleware checks the `Authorization` header for a Bearer token, verifies the token, and checks its audience.
- * If the token is valid, it attaches the user information (raw token and decoded JWT with PKP, app, and authentication info) to the request object as `req.user`.
- * If the token is missing or invalid, it returns a 401 Unauthorized response with an error message.
- *
- * NOTE: Wrap your route handler functions with `authenticatedRequestHandler()` to assert the type of `Request` and to
- * ensure that `req.user` was correctly set before your route handler is run.
-=======
  * Designate what field on `req` should be set with the JWT with the `userKey` configuration option.
  *
  * The `handler()` function:
  * - Provides a type-safe reference to `req` where the `userKey` you have provided is correctly inferred to the appropriate type
  * - Note that it is still your responsibility to ensure you have attached the `middleware` somewhere in the chain before you use the `handler()`
  *   - If you forget, the `handler()` function will throw an error if the expected `req[userKey]` does not exist.
->>>>>>> d2a86c3f
  *
  * See [express.js documentation](https://expressjs.com/en/guide/writing-middleware.html) for details on writing your route handler
  * @category API
