<<<<<<< HEAD
export * from './lib/lit-action-utils';
export * from './lib/vincentPolicy';
export * from './lib/vincentTool';
export * from './lib/types';
=======
export * from './lib/types';
export * from './lib/policyCore/vincentPolicy';
export * from './lib/toolCore/vincentTool';
>>>>>>> 2cc80293
<|MERGE_RESOLUTION|>--- conflicted
+++ resolved
@@ -1,10 +1,3 @@
-<<<<<<< HEAD
-export * from './lib/lit-action-utils';
-export * from './lib/vincentPolicy';
-export * from './lib/vincentTool';
-export * from './lib/types';
-=======
 export * from './lib/types';
 export * from './lib/policyCore/vincentPolicy';
-export * from './lib/toolCore/vincentTool';
->>>>>>> 2cc80293
+export * from './lib/toolCore/vincentTool';