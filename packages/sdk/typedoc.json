--- conflicted
+++ resolved
@@ -7,7 +7,6 @@
     "docs/Why-Vincent.md",
     "docs/Concepts.md",
     "docs/Developers/Quick-Start.md",
-<<<<<<< HEAD
     "docs/Developers/Getting-Started.md",
     "docs/Developers/App-Agent-Developers/Getting-Started.md",
     "docs/Developers/App-Agent-Developers/Creating-Apps.md",
@@ -17,11 +16,7 @@
     "docs/Developers/Policy-Developers/Getting-Started.md",
     "docs/Developers/Policy-Developers/Creating-Policies.md",
     "docs/Developers/AI-Integration.md",
-=======
-    "docs/Developers/Creating-Policies.md",
-    "docs/Developers/Creating-Tools.md",
     "docs/Developers/MCP.md",
->>>>>>> c2d70f6b
     "docs/Users/Onboarding.md",
     "docs/Contact-Us.md"
   ],
