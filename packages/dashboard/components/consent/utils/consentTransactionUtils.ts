import { estimateGasWithBuffer } from '@/services/contract/config';
import { LitContracts } from '@lit-protocol/contracts-sdk';
import { AUTH_METHOD_SCOPE } from '@lit-protocol/constants';
import { SELECTED_LIT_NETWORK } from './lit';
import { IPFS_POLICIES_THAT_NEED_SIGNING } from '@/app/config/policyConstants';

/**
 * Handles sending a transaction with proper error handling
 * @param contract The contract to interact with
 * @param methodName The contract method to call
 * @param args The arguments to pass to the method
 * @param statusMessage Status message to display while sending the transaction
 * @param statusCallback Optional callback for status updates
 * @param errorCallback Optional callback for error handling
 * @returns The transaction response
 */
export const sendTransaction = async (
  contract: any,
  methodName: string,
  args: any[],
  statusMessage: string,
  statusCallback?: (message: string, type: 'info' | 'warning' | 'success' | 'error') => void,
  errorCallback?: (error: any, title?: string, details?: string) => void
) => {
  try {
    statusCallback?.('Estimating transaction gas fees...', 'info');
    const gasLimit = await estimateGasWithBuffer(
      contract,
      methodName,
      args
    );

    statusCallback?.(statusMessage, 'info');
    const txResponse = await contract[methodName](
      ...args,
      {
        gasLimit,
      }
    );

    statusCallback?.(
      `Transaction submitted! Hash: ${txResponse.hash.substring(0, 10)}...`,
      'info'
    );

    return txResponse;
  } catch (error) {
    console.error(`TRANSACTION FAILED (${methodName}):`, error);

    // Try to extract more specific error information
    const errorObj = error as any;
    const errorMessage = errorObj.message || '';
    const errorData = errorObj.data || '';
    const errorReason = errorObj.reason || '';

    console.error('Error details:', {
      message: errorMessage,
      data: errorData,
      reason: errorReason,
    });

    // Get the raw error message for display in details
    let rawErrorDetails = '';
    if (typeof errorMessage === 'string') {
      rawErrorDetails = errorMessage.substring(0, 500); // Get first 500 chars
    }

    // Format the raw error details for better readability
    if (rawErrorDetails.includes('execution reverted')) {
      const parts = rawErrorDetails.split('execution reverted');
      if (parts.length > 1) {
        rawErrorDetails = 'Execution reverted: ' + parts[1].trim();
      }
    }

    // Check for common contract errors
    let userFriendlyError: string;

    if (errorMessage.includes('AppNotRegistered')) {
      userFriendlyError = `App ID is not registered in the contract`;
    } else if (
      errorMessage.includes('AppVersionNotRegistered') ||
      errorMessage.includes('AppVersionNotEnabled')
    ) {
      userFriendlyError = `App version is not registered or not enabled`;
    } else if (
      errorMessage.includes('EmptyToolIpfsCid') ||
      errorMessage.includes('EmptyPolicyIpfsCid')
    ) {
      userFriendlyError = 'One of the tool or policy IPFS CIDs is empty';
    } else if (
      errorMessage.includes('EmptyParameterName') ||
      errorMessage.includes('EmptyParameterValue')
    ) {
      userFriendlyError = 'Parameter name or value cannot be empty';
    } else if (
      errorMessage.includes('PolicyParameterNameNotRegistered') ||
      errorMessage.includes('ToolNotRegistered') ||
      errorMessage.includes('ToolPolicyNotRegistered')
    ) {
      userFriendlyError =
        'Tool, policy, or parameter is not properly registered for this app version';
    } else if (errorMessage.includes('NotPkpOwner')) {
      userFriendlyError = 'You are not the owner of this PKP';
    } else if (errorMessage.includes('cannot estimate gas')) {
      userFriendlyError =
        'Transaction cannot be completed - the contract rejected it';
    } else {
      // Default error message
      userFriendlyError = `Transaction failed`;
    }

    // Show the error in the popup with detailed information
    errorCallback?.(userFriendlyError, 'Contract Error', rawErrorDetails);
    statusCallback?.('Transaction failed', 'error');

    // Rethrow the error with the user-friendly message
    throw new Error(userFriendlyError);
  }
};

/**
 * Adds permitted actions for tools to a PKP
 * @param wallet The PKP wallet to use for signing
 * @param agentPKPTokenId The token ID of the agent PKP
 * @param toolIpfsCids Array of IPFS CIDs for the tools to permit
 * @param statusCallback Optional callback for status updates
 */
export const addPermittedActions = async (
  wallet: any,
  agentPKPTokenId: string,
  toolIpfsCids: string[],
  policyIpfsCids: string[],
  statusCallback?: (message: string, type: 'info' | 'warning' | 'success' | 'error') => void
) => {
  if (!wallet || !agentPKPTokenId || !toolIpfsCids.length) {
    console.error('Missing required data for adding permitted actions');
    return;
  }

  statusCallback?.(
    `Adding permissions for ${toolIpfsCids.length} action(s)...`,
    'info'
  );

  // Initialize Lit Contracts
  const litContracts = new LitContracts({
    network: SELECTED_LIT_NETWORK,
    signer: wallet,
  });
  await litContracts.connect();

  for (const ipfsCid of policyIpfsCids) {
    if (IPFS_POLICIES_THAT_NEED_SIGNING[ipfsCid]) {
      try {
        const isPolicyPermitted = await litContracts.pkpPermissionsContractUtils.read.isPermittedAction(
          agentPKPTokenId,
          ipfsCid
        );

        if (!isPolicyPermitted) {
          console.log(`Adding sign permission for policy ${ipfsCid}, ${IPFS_POLICIES_THAT_NEED_SIGNING[ipfsCid].description}`);
          const tx = await litContracts.addPermittedAction({
            ipfsId: ipfsCid,
            pkpTokenId: agentPKPTokenId,
            authMethodScopes: [AUTH_METHOD_SCOPE.SignAnything],
          });
          console.log(`Added sign permission for policy ${ipfsCid} - Transaction hash: ${tx.transactionHash}`);
        }
      } catch (error) {
        console.error(`Error adding DCA policy permission for ${ipfsCid}:`, error);
      }
    }
  }

  for (const ipfsCid of toolIpfsCids) {
    try {
      // Check if this action is already permitted
      const isAlreadyPermitted = await litContracts.pkpPermissionsContractUtils.read.isPermittedAction(
        agentPKPTokenId,
        ipfsCid
      );

      if (isAlreadyPermitted) {
        console.log(`Permission already exists for IPFS CID: ${ipfsCid}`);
        statusCallback?.(
          `Permission already exists for ${ipfsCid.substring(0, 8)}...`,
          'info'
        );
        await new Promise((resolve) => setTimeout(resolve, 2000));
        continue;
      }

      // Permission doesn't exist, add it
      statusCallback?.(
        `Adding permission for ${ipfsCid.substring(0, 8)}...`,
        'info',
      );

      const tx = await litContracts.addPermittedAction({
        ipfsId: ipfsCid,
        pkpTokenId: agentPKPTokenId,
        authMethodScopes: [AUTH_METHOD_SCOPE.SignAnything],
      });
<<<<<<< HEAD
      console.log(`Added permission for ${ipfsCid} - Transaction hash: ${tx.transactionHash}`);
=======
>>>>>>> d263bd50
    } catch (error) {
      console.error(
        `Error adding permitted action for IPFS CID ${ipfsCid}:`,
        error
      );
      statusCallback?.(`Failed to add permission for an action`, 'warning');
      // Continue with the next IPFS CID even if one fails
    }
  }

  statusCallback?.('Permission grants successful!', 'success');
}; <|MERGE_RESOLUTION|>--- conflicted
+++ resolved
@@ -202,10 +202,8 @@
         pkpTokenId: agentPKPTokenId,
         authMethodScopes: [AUTH_METHOD_SCOPE.SignAnything],
       });
-<<<<<<< HEAD
       console.log(`Added permission for ${ipfsCid} - Transaction hash: ${tx.transactionHash}`);
-=======
->>>>>>> d263bd50
+
     } catch (error) {
       console.error(
         `Error adding permitted action for IPFS CID ${ipfsCid}:`,
