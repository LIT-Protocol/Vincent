--- conflicted
+++ resolved
@@ -41,7 +41,6 @@
              appInfo.deploymentStatus === 2 ? 'PROD' : 'Unknown') 
             : 'DEV'}
         </p>
-<<<<<<< HEAD
 
         {hasDuplicates && (
           <div style={{ 
@@ -73,8 +72,6 @@
           </div>
         )}
 
-=======
->>>>>>> 71e8d04f
         {showIPFSDetails && versionInfo && (
           <div className="ipfs-cids-container" style={{ marginTop: '10px' }}>
             <strong>IPFS CIDs:</strong>
