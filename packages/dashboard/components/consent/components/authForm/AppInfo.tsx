--- conflicted
+++ resolved
@@ -28,9 +28,7 @@
         <p>
           <strong>Version:</strong>{' '}
           {appInfo.latestVersion ? appInfo.latestVersion.toString() : '1'}
-        </p>
-<<<<<<< HEAD
-        
+        </p> 
         <p>
           <strong>Deployment Status:</strong>{' '}
           {appInfo.deploymentStatus !== undefined ? 
@@ -39,10 +37,6 @@
              appInfo.deploymentStatus === 2 ? 'PROD' : 'Unknown') 
             : 'DEV'}
         </p>
-        
-=======
-
->>>>>>> ad62de9a
         {showIPFSDetails && versionInfo && (
           <div className="ipfs-cids-container" style={{ marginTop: '10px' }}>
             <strong>IPFS CIDs:</strong>
