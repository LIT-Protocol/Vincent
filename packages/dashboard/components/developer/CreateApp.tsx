--- conflicted
+++ resolved
@@ -36,21 +36,8 @@
     parameters: z.array(z.object({
       name: z.string(),
       type: z.string().default("string")
-<<<<<<< HEAD
-    })).min(1, "At least one parameter is required")
-    .refine(parameters => {
-      const names = parameters.map(p => p.name);
-      return new Set(names).size === names.length;
-    }, { message: "Parameter names must be unique within a policy" })
-  })).min(1, "At least one policy is required")
-  .refine(policies => {
-    const cids = policies.map(p => p.policyIpfsCid);
-    return new Set(cids).size === cids.length;
-  }, { message: "Policy IPFS CIDs must be unique within a tool" })
-=======
     }))
   }))
->>>>>>> 7454692b
 });
 
 const formSchema = z.object({
@@ -67,7 +54,6 @@
   authorizedRedirectUris: z.array(z.string().min(1, "Redirect URI cannot be empty"))
     .min(1, 'At least one redirect URI is required'),
   
-<<<<<<< HEAD
   tools: z.array(toolSchema).min(1, "At least one tool is required")
   .refine(tools => {
     const cids = tools.map(t => t.toolIpfsCid);
@@ -87,11 +73,6 @@
     
     return new Set(allParamNames).size === allParamNames.length;
   }, { message: "Parameter names must be unique across all policies" })
-=======
-  deploymentStatus: z.number().default(0),
-  
-  tools: z.array(toolSchema).min(1, "At least one tool is required"),
->>>>>>> 7454692b
 });
 
 type FormValues = z.infer<typeof formSchema>;
@@ -285,8 +266,8 @@
         toolIpfsCids,
         toolPolicies,
         toolPolicyParameterTypes,
-<<<<<<< HEAD
-        toolPolicyParameterNames
+        toolPolicyParameterNames,
+        values.deploymentStatus
       ).catch((err) => {
         // Handle user rejection specifically
         console.error('Transaction rejected:', err);
@@ -300,11 +281,6 @@
       // If receipt is null, the transaction was rejected or failed
       if (!receipt) return;
       
-=======
-        toolPolicyParameterNames,
-        values.deploymentStatus
-      );
->>>>>>> 7454692b
       console.log('receipt', receipt);
       
       // Show success message
