'use client';

import { Button } from '@/components/ui/button';
import {
  Card,
  CardContent,
  CardDescription,
  CardHeader,
  CardTitle,
} from '@/components/ui/card';
import {
  Form,
  FormControl,
  FormField,
  FormItem,
  FormLabel,
  FormMessage,
} from '@/components/ui/form';
import { Input } from '@/components/ui/input';
import { Textarea } from '@/components/ui/textarea';
import { zodResolver } from '@hookform/resolvers/zod';
import { useForm, useFieldArray, useWatch } from 'react-hook-form';
import * as z from 'zod';
import React, { useState } from 'react';
import { useAccount, useChainId } from 'wagmi';
import { VincentContracts } from '@/services';
import { Network } from '@/services';
import { ArrowLeft, Plus, Trash2 } from 'lucide-react';
import { mapTypeToEnum } from '@/services/types';

// Tool schema
const toolSchema = z.object({
  toolIpfsCid: z.string().min(1, "Tool IPFS CID is required"),
  policies: z.array(z.object({
    policyIpfsCid: z.string(),
    parameters: z.array(z.object({
      name: z.string(),
      type: z.string().default("string")
    }))
  }))
});

const formSchema = z.object({
  appName: z
    .string()
    .min(2, 'App name must be at least 2 characters')
    .max(50, 'App name cannot exceed 50 characters'),

  description: z
    .string()
    .min(10, 'Description must be at least 10 characters')
    .max(500, 'Description cannot exceed 500 characters'),

  authorizedRedirectUris: z.array(z.string().min(1, "Redirect URI cannot be empty"))
    .min(1, 'At least one redirect URI is required'),
  
<<<<<<< HEAD
  tools: z.array(toolSchema).min(1, "At least one tool is required")
  .refine(tools => {
    const cids = tools.map(t => t.toolIpfsCid);
    return new Set(cids).size === cids.length;
  }, { message: "Tool IPFS CIDs must be unique" })
  .refine(tools => {
    // Check that policy CIDs are unique across all tools
    const allPolicyCids: string[] = [];
    
    for (const tool of tools) {
      for (const policy of tool.policies) {
        if (policy.policyIpfsCid && policy.policyIpfsCid.trim() !== '') {
          allPolicyCids.push(policy.policyIpfsCid);
        }
      }
    }
    
    return new Set(allPolicyCids).size === allPolicyCids.length;
  }, { message: "Policy IPFS CIDs must be unique across all tools" })
  .refine(tools => {
    // Check that parameter names are unique across all policies
    const allParamNames: string[] = [];
    
    for (const tool of tools) {
      for (const policy of tool.policies) {
        for (const param of policy.parameters) {
          allParamNames.push(param.name);
        }
      }
    }
    
    return new Set(allParamNames).size === allParamNames.length;
  }, { message: "Parameter names must be unique across all policies" })
=======
  deploymentStatus: z.number().default(0),
  
  tools: z.array(toolSchema).min(1, "At least one tool is required"),
>>>>>>> 71e8d04f
});

type FormValues = z.infer<typeof formSchema>;

interface CreateAppScreenProps {
  onBack?: () => void;
  onSuccess?: () => void;
}

export default function CreateAppScreen({ onBack, onSuccess }: CreateAppScreenProps) {
  const [isSubmitting, setIsSubmitting] = useState(false);
  const [error, setError] = useState<string | null>(null);
  const { address } = useAccount();
  const chainId = useChainId();

  const form = useForm<FormValues>({
    resolver: zodResolver(formSchema),
    defaultValues: {
      appName: '',
      description: '',
      authorizedRedirectUris: [''],
      deploymentStatus: 0, // DEV by default
      tools: [
        {
          toolIpfsCid: '',
          policies: []
        }
      ]
    },
    mode: 'onBlur',
  });

  const { fields: toolFields, append: appendTool, remove: removeTool } = useFieldArray({
    control: form.control,
    name: "tools",
  });

  const appendPolicy = (toolIndex: number) => {
    const currentTools = form.getValues().tools;
    if (toolIndex >= 0 && toolIndex < currentTools.length) {
      const updatedTools = [...currentTools];
      updatedTools[toolIndex] = {
        ...updatedTools[toolIndex],
        policies: [
          ...updatedTools[toolIndex].policies,
          {
            policyIpfsCid: '',
            parameters: []
          }
        ]
      };
      form.setValue('tools', updatedTools);
    }
  };

  const removePolicy = (toolIndex: number, policyIndex: number) => {
    const currentTools = form.getValues().tools;
    if (toolIndex >= 0 && toolIndex < currentTools.length) {
      const updatedTools = [...currentTools];
      const policies = [...updatedTools[toolIndex].policies];
      policies.splice(policyIndex, 1);
      updatedTools[toolIndex] = {
        ...updatedTools[toolIndex],
        policies
      };
      form.setValue('tools', updatedTools);
    }
  };

  const appendParameter = (toolIndex: number, policyIndex: number) => {
    const currentTools = form.getValues().tools;
    if (toolIndex >= 0 && toolIndex < currentTools.length &&
        policyIndex >= 0 && policyIndex < currentTools[toolIndex].policies.length) {
      const updatedTools = [...currentTools];
      const updatedPolicies = [...updatedTools[toolIndex].policies];
      const updatedParameters = [...updatedPolicies[policyIndex].parameters];
      
      updatedParameters.push({ name: '', type: 'string' });
      updatedPolicies[policyIndex] = {
        ...updatedPolicies[policyIndex],
        parameters: updatedParameters
      };
      updatedTools[toolIndex] = {
        ...updatedTools[toolIndex],
        policies: updatedPolicies
      };
      
      form.setValue('tools', updatedTools);
    }
  };

  const removeParameter = (toolIndex: number, policyIndex: number, paramIndex: number) => {
    const currentTools = form.getValues().tools;
    if (toolIndex >= 0 && toolIndex < currentTools.length &&
        policyIndex >= 0 && policyIndex < currentTools[toolIndex].policies.length &&
        paramIndex >= 0 && paramIndex < currentTools[toolIndex].policies[policyIndex].parameters.length) {
      
      const updatedTools = [...currentTools];
      const updatedPolicies = [...updatedTools[toolIndex].policies];
      const updatedParameters = [...updatedPolicies[policyIndex].parameters];
      
      updatedParameters.splice(paramIndex, 1);
      updatedPolicies[policyIndex] = {
        ...updatedPolicies[policyIndex],
        parameters: updatedParameters
      };
      updatedTools[toolIndex] = {
        ...updatedTools[toolIndex],
        policies: updatedPolicies
      };
      
      form.setValue('tools', updatedTools);
    }
  };

  const watchTools = useWatch({
    control: form.control,
    name: 'tools'
  });

  const addTool = () => {
    appendTool({ 
      toolIpfsCid: '',
      policies: []
    });
  };

  const handleFormSubmit = async (e: React.FormEvent) => {
    e.preventDefault();
    form.handleSubmit(onSubmit)(e);
  };

  async function onSubmit(values: FormValues) {
    if (!address || !chainId) {
      console.log('Missing address or chainId:', { address, chainId });
      return;
    }
    try {
      setIsSubmitting(true);
      setError(null);

<<<<<<< HEAD
        // Check for duplicate tool CIDs
        const toolCids = values.tools.map(tool => tool.toolIpfsCid);
        if (new Set(toolCids).size !== toolCids.length) {
          setError("Duplicate Tool IPFS CIDs found. Each tool must have a unique CID.");
          setIsSubmitting(false);
          return;
        }
  
        // Check for duplicate policy CIDs within each tool
        for (let i = 0; i < values.tools.length; i++) {
          const policyCids = values.tools[i].policies.map(policy => policy.policyIpfsCid);
          if (new Set(policyCids).size !== policyCids.length) {
            setError(`Duplicate Policy IPFS CIDs found in Tool ${i + 1}. Each policy within a tool must have a unique CID.`);
            setIsSubmitting(false);
            return;
          }
  
          // Check for duplicate parameter names within each policy
          for (let j = 0; j < values.tools[i].policies.length; j++) {
            const paramNames = values.tools[i].policies[j].parameters.map(param => param.name);
            if (new Set(paramNames).size !== paramNames.length) {
              setError(`Duplicate parameter names found in Tool ${i + 1}, Policy ${j + 1}. Each parameter must have a unique name.`);
              setIsSubmitting(false);
              return;
            }
          }
        }

        const toolIpfsCids = values.tools.map(tool => tool.toolIpfsCid);
        const toolPolicies = values.tools.map(tool => 
          (tool.policies || []).map(policy => policy.policyIpfsCid)
        );
        const toolPolicyParameterTypes = values.tools.map(tool => 
          (tool.policies || []).map(policy => 
            (policy.parameters || []).map(param => mapTypeToEnum(param.type))
          )
        );
        const toolPolicyParameterNames = values.tools.map(tool => 
          (tool.policies || []).map(policy => 
            (policy.parameters || []).map(param => param.name)
          )
        );

        const contracts = new VincentContracts('datil' as Network);
        const receipt = await contracts.registerApp(
          values.appName,
          values.description,
          values.authorizedRedirectUris,
          [],
          toolIpfsCids,
          toolPolicies,
          toolPolicyParameterTypes,
          toolPolicyParameterNames
        ).catch((err) => {
          // Handle user rejection specifically
          console.error('Transaction rejected:', err);
          setIsSubmitting(false);
          setError(err.message && err.message.includes('user rejected') 
            ? 'Transaction was rejected' 
            : 'Failed to create app - rejected the transaction');
          return null;
        });

        // If receipt is null, the transaction was rejected or failed
        if (!receipt) return;
        console.log('receipt', receipt);

        // Show success message
        setError(null);
        setIsSubmitting(false);

        // Force redirect with window.location after a short delay
        setTimeout(() => {
          if (onSuccess) {
            onSuccess();
          } else {
            // Force a full page reload to the dashboard
            window.location.href = '/';
          }
        }, 1000);
=======
      const toolIpfsCids = values.tools.map(tool => tool.toolIpfsCid);
      const toolPolicies = values.tools.map(tool => 
        (tool.policies || []).map(policy => policy.policyIpfsCid)
      );
      const toolPolicyParameterTypes = values.tools.map(tool => 
        (tool.policies || []).map(policy => 
          (policy.parameters || []).map(param => mapTypeToEnum(param.type))
        )
      );
      const toolPolicyParameterNames = values.tools.map(tool => 
        (tool.policies || []).map(policy => 
          (policy.parameters || []).map(param => param.name)
        )
      );

      const contracts = new VincentContracts('datil' as Network);
      const receipt = await contracts.registerApp(
        values.appName,
        values.description,
        values.authorizedRedirectUris,
        [],
        toolIpfsCids,
        toolPolicies,
        toolPolicyParameterTypes,
        toolPolicyParameterNames,
        values.deploymentStatus
      );
      console.log('receipt', receipt);
      
      // Show success message
      setError(null);
      setIsSubmitting(false);
      
      // Force redirect with window.location after a short delay
      setTimeout(() => {
        if (onSuccess) {
          onSuccess();
        } else {
          // Force a full page reload to the dashboard
          window.location.href = '/';
        }
      }, 1000);
      return; // Early return to prevent further processing

>>>>>>> 71e8d04f
    } catch (err) {
      console.error('Error submitting form:', err);
      setError(err instanceof Error ? err.message : 'Failed to create app');
    } finally {
      setIsSubmitting(false);
    }
  }

  return (
    <div className="space-y-8">
      <div className="flex items-center gap-4 mb-4">
        {onBack && (
          <Button variant="default" size="sm" onClick={onBack} className="text-black">
            <ArrowLeft className="h-4 w-4 mr-2" />
            Back
          </Button>
        )}
        <h1 className="text-3xl font-bold text-black">Create New App</h1>
      </div>
      <Card>
        <CardHeader>
          <CardTitle className="text-black">Register New Vincent App</CardTitle>
          <CardDescription className="text-black">
            Submit your application to the Vincent registry
            <div className="mt-2 text-sm text-black">
              App Manager Address: <code className="text-black">{address}</code>
            </div>
          </CardDescription>
        </CardHeader>
        <CardContent>
          <Form {...form}>
            <form onSubmit={handleFormSubmit} className="space-y-8">
              {error && (
                <div className="bg-red-50 border border-red-200 text-red-700 px-4 py-3 rounded relative">
                  {error}
                </div>
              )}

              <div className="grid grid-cols-1 gap-6">
                <div className="space-y-6">
                  <FormField
                    control={form.control}
                    name="appName"
                    render={({ field }) => (
                      <FormItem>
                        <FormLabel className="text-black">Application Name</FormLabel>
                        <FormControl>
                          <Input placeholder="My Vincent App" {...field} className="text-black" />
                        </FormControl>
                        <FormMessage className="text-destructive" />
                      </FormItem>
                    )}
                  />

                  <FormField
                    control={form.control}
                    name="description"
                    render={({ field }) => (
                      <FormItem>
                        <FormLabel className="text-black">Description</FormLabel>
                        <FormControl>
                          <Textarea
                            placeholder="Describe your application..."
                            rows={6}
                            {...field}
                            className="text-black"
                          />
                        </FormControl>
                        <FormMessage className="text-destructive" />
                      </FormItem>
                    )}
                  />

                  <FormField
                    control={form.control}
                    name="deploymentStatus"
                    render={({ field }) => (
                      <FormItem>
                        <FormLabel className="text-black">Deployment Status</FormLabel>
                        <FormControl>
                          <select 
                            {...field} 
                            className="w-full h-10 rounded-md border border-input bg-background px-3 py-2 text-sm text-black ring-offset-background focus-visible:outline-none focus-visible:ring-2 focus-visible:ring-ring"
                            onChange={e => field.onChange(parseInt(e.target.value))}
                            value={field.value}
                          >
                            <option value="0">DEV</option>
                            <option value="1">TEST</option>
                            <option value="2">PROD</option>
                          </select>
                        </FormControl>
                        <FormMessage className="text-destructive" />
                      </FormItem>
                    )}
                  />

                  <FormField
                    control={form.control}
                    name="authorizedRedirectUris"
                    render={({ field }) => (
                      <FormItem>
                        <FormLabel className="text-black">Authorized Redirect URIs</FormLabel>
                        <FormControl>
                          <div className="space-y-2">
                            {field.value.map((uri: string, index: number) => (
                              <div key={index} className="flex flex-col gap-1">
                                <div className="flex items-center gap-2">
                                  <Input
                                    placeholder="https://example.com/callback"
                                    value={uri}
                                    onChange={(e) => {
                                      const newValues = [...field.value];
                                      newValues[index] = e.target.value;
                                      field.onChange(newValues);
                                    }}
                                    className="text-black flex-1"
                                  />
                                  {index > 0 && (
                                    <Button
                                      type="button"
                                      variant="ghost"
                                      size="sm"
                                      onClick={() => {
                                        const newValues = [...field.value];
                                        newValues.splice(index, 1);
                                        field.onChange(newValues);
                                      }}
                                      className="text-red-500 hover:text-red-700"
                                    >
                                      <Trash2 className="h-4 w-4" />
                                    </Button>
                                  )}
                                </div>
                                {!uri && form.formState.errors.authorizedRedirectUris && (
                                  <span className="text-sm font-medium text-destructive">
                                    Redirect URI cannot be empty
                                  </span>
                                )}
                              </div>
                            ))}
                            <Button
                              type="button"
                              variant="default"
                              size="sm"
                              onClick={() => {
                                field.onChange([...field.value, '']);
                              }}
                              className="text-black"
                            >
                              <Plus className="h-4 w-4 mr-2" /> Add Redirect URI
                            </Button>
                          </div>
                        </FormControl>
                        {form.formState.errors.authorizedRedirectUris?.message && (
                          <p className="text-sm font-medium text-destructive mt-2">
                            {form.formState.errors.authorizedRedirectUris.message}
                          </p>
                        )}
                      </FormItem>
                    )}
                  />

                  <div className="border p-4 rounded-md space-y-4">
                    <div className="flex justify-between items-center">
                      <h3 className="text-lg font-medium text-black">Tools</h3>
                      <Button
                        type="button"
                        variant="default"
                        size="sm"
                        onClick={addTool}
                        className="text-black"
                      >
                        <Plus className="h-4 w-4 mr-2" /> Add Tool
                      </Button>
                    </div>

                    {form.formState.errors.tools?.message && (
                      <p className="text-sm font-medium text-destructive mt-2">
                        {form.formState.errors.tools.message}
                      </p>
                    )}

                    {toolFields.map((toolField, toolIndex) => {
                      const tool = watchTools?.[toolIndex];
                      const policies = tool?.policies || [];
                      
                      return (
                        <div key={toolField.id} className="border p-4 rounded-md space-y-4">
                          <div className="flex justify-between items-center">
                            <h4 className="font-medium text-black">Tool {toolIndex + 1}</h4>
                            {toolIndex > 0 && (
                              <Button
                                type="button"
                                variant="ghost"
                                size="sm"
                                onClick={() => removeTool(toolIndex)}
                                className="text-red-500 hover:text-red-700"
                              >
                                <Trash2 className="h-4 w-4" />
                              </Button>
                            )}
                          </div>
                          
                          <FormField
                            control={form.control}
                            name={`tools.${toolIndex}.toolIpfsCid`}
                            render={({ field }) => (
                              <FormItem>
                                <FormLabel className="text-black">Tool IPFS CID</FormLabel>
                                <FormControl>
                                  <Input placeholder="QmUT4Ke8cPtJYRZiWrkoG9RZc77hmRETNQjvDYfLtrMUEY" {...field} className="text-black" />
                                </FormControl>
                                <FormMessage className="text-destructive" />
                              </FormItem>
                            )}
                          />

                          <div className="border-t pt-4 mt-4">
                            <div className="flex justify-between items-center mb-4">
                              <h5 className="font-medium text-black">Policies</h5>
                              <Button
                                type="button"
                                variant="default"
                                size="sm"
                                onClick={() => appendPolicy(toolIndex)}
                                className="text-black"
                              >
                                <Plus className="h-4 w-4 mr-2" /> Add Policy
                              </Button>
                            </div>

                            {form.formState.errors.tools?.[toolIndex]?.policies?.message && (
                              <p className="text-sm font-medium text-destructive mb-2">
                                {form.formState.errors.tools[toolIndex].policies.message}
                              </p>
                            )}

                            {policies.map((policy: any, policyIndex: number) => {
                              const parameters = policy?.parameters || [];
                              
                              return (
                                <div key={`policy-${toolIndex}-${policyIndex}`} className="border p-3 rounded-md mb-4 space-y-3">
                                  <div className="flex justify-between items-center">
                                    <h6 className="font-medium text-black">Policy {policyIndex + 1}</h6>
                                    <Button
                                      type="button"
                                      variant="ghost"
                                      size="sm"
                                      onClick={() => removePolicy(toolIndex, policyIndex)}
                                      className="text-red-500 hover:text-red-700"
                                    >
                                      <Trash2 className="h-4 w-4" />
                                    </Button>
                                  </div>
                                  
                                  <FormField
                                    control={form.control}
                                    name={`tools.${toolIndex}.policies.${policyIndex}.policyIpfsCid`}
                                    render={({ field }) => (
                                      <FormItem>
                                        <FormLabel className="text-black">Policy IPFS CID</FormLabel>
                                        <FormControl>
                                          <Input placeholder="policy1" {...field} className="text-black" />
                                        </FormControl>
                                        <FormMessage className="text-destructive" />
                                      </FormItem>
                                    )}
                                  />

                                  <div className="border-t pt-3 mt-3">
                                    <div className="flex justify-between items-center mb-3">
                                      <h6 className="font-medium text-black">Parameters</h6>
                                      <Button
                                        type="button"
                                        variant="default"
                                        size="sm"
                                        onClick={() => appendParameter(toolIndex, policyIndex)}
                                        className="text-black"
                                      >
                                        <Plus className="h-4 w-4 mr-2" /> Add Parameter
                                      </Button>
                                    </div>

                                    {form.formState.errors.tools?.[toolIndex]?.policies?.[policyIndex]?.parameters?.message && (
                                      <p className="text-sm font-medium text-destructive mb-2">
                                        {form.formState.errors.tools[toolIndex].policies[policyIndex].parameters.message}
                                      </p>
                                    )}

                                    {parameters.map((param: any, paramIndex: number) => (
                                      <div key={`param-${toolIndex}-${policyIndex}-${paramIndex}`} className="flex items-center gap-2 mb-2">
                                        <FormField
                                          control={form.control}
                                          name={`tools.${toolIndex}.policies.${policyIndex}.parameters.${paramIndex}.name`}
                                          render={({ field }) => (
                                            <FormItem className="flex-1">
                                              <FormControl>
                                                <Input placeholder="Parameter name" {...field} className="text-black" />
                                              </FormControl>
                                              <FormMessage className="text-destructive" />
                                            </FormItem>
                                          )}
                                        />
                                        
                                        <FormField
                                          control={form.control}
                                          name={`tools.${toolIndex}.policies.${policyIndex}.parameters.${paramIndex}.type`}
                                          render={({ field }) => (
                                            <FormItem className="flex-1">
                                              <FormControl>
                                                <select 
                                                  {...field} 
                                                  className="w-full h-10 rounded-md border border-input bg-background px-3 py-2 text-sm text-black ring-offset-background focus-visible:outline-none focus-visible:ring-2 focus-visible:ring-ring"
                                                >
                                                  <option value="string">string</option>
                                                  <option value="string[]">string[]</option>
                                                  <option value="bool">bool</option>
                                                  <option value="bool[]">bool[]</option>
                                                  <option value="uint256">uint256</option>
                                                  <option value="uint256[]">uint256[]</option>
                                                  <option value="int256">int256</option>
                                                  <option value="int256[]">int256[]</option>
                                                  <option value="address">address</option>
                                                  <option value="address[]">address[]</option>
                                                  <option value="bytes">bytes</option>
                                                  <option value="bytes[]">bytes[]</option>
                                                </select>
                                              </FormControl>
                                              <FormMessage className="text-destructive" />
                                            </FormItem>
                                          )}
                                        />
                                        
                                        <Button
                                          type="button"
                                          variant="ghost"
                                          size="sm"
                                          onClick={() => removeParameter(toolIndex, policyIndex, paramIndex)}
                                          className="text-red-500 hover:text-red-700"
                                        >
                                          <Trash2 className="h-4 w-4" />
                                        </Button>
                                      </div>
                                    ))}
                                  </div>
                                </div>
                              );
                            })}
                          </div>
                        </div>
                      );
                    })}
                  </div>
                </div>
              </div>

              <div className="mt-6">
                {form.getValues().tools.length > 0 && (
                    <div className="bg-yellow-50 border border-yellow-200 text-yellow-800 px-4 py-3 rounded mb-4">
                      <p className="font-medium">Warning:</p>
                      <ul className="list-disc ml-5 text-sm">
                        <li>Each Tool IPFS CID must be unique across the entire application</li>
                        <li>Each Policy IPFS CID must be unique across the entire application</li>
                        <li>Each Parameter name must be unique across ALL policies in the application</li>
                      </ul>
                      <p className="mt-2 text-sm">Duplicate values will prevent the form from submitting.</p>
                    </div>
                  )}
                <Button
                  type="submit"
                  className="w-full text-black"
                  variant="default"
                  disabled={isSubmitting}
                >
                  {isSubmitting ? 'Submitting...' : 'Submit Application'}
                </Button>
              </div>
            </form>
          </Form>
        </CardContent>
      </Card>
    </div>
  );
}<|MERGE_RESOLUTION|>--- conflicted
+++ resolved
@@ -54,7 +54,6 @@
   authorizedRedirectUris: z.array(z.string().min(1, "Redirect URI cannot be empty"))
     .min(1, 'At least one redirect URI is required'),
   
-<<<<<<< HEAD
   tools: z.array(toolSchema).min(1, "At least one tool is required")
   .refine(tools => {
     const cids = tools.map(t => t.toolIpfsCid);
@@ -88,11 +87,10 @@
     
     return new Set(allParamNames).size === allParamNames.length;
   }, { message: "Parameter names must be unique across all policies" })
-=======
+
   deploymentStatus: z.number().default(0),
   
-  tools: z.array(toolSchema).min(1, "At least one tool is required"),
->>>>>>> 71e8d04f
+
 });
 
 type FormValues = z.infer<typeof formSchema>;
@@ -234,7 +232,6 @@
       setIsSubmitting(true);
       setError(null);
 
-<<<<<<< HEAD
         // Check for duplicate tool CIDs
         const toolCids = values.tools.map(tool => tool.toolIpfsCid);
         if (new Set(toolCids).size !== toolCids.length) {
@@ -277,59 +274,6 @@
             (policy.parameters || []).map(param => param.name)
           )
         );
-
-        const contracts = new VincentContracts('datil' as Network);
-        const receipt = await contracts.registerApp(
-          values.appName,
-          values.description,
-          values.authorizedRedirectUris,
-          [],
-          toolIpfsCids,
-          toolPolicies,
-          toolPolicyParameterTypes,
-          toolPolicyParameterNames
-        ).catch((err) => {
-          // Handle user rejection specifically
-          console.error('Transaction rejected:', err);
-          setIsSubmitting(false);
-          setError(err.message && err.message.includes('user rejected') 
-            ? 'Transaction was rejected' 
-            : 'Failed to create app - rejected the transaction');
-          return null;
-        });
-
-        // If receipt is null, the transaction was rejected or failed
-        if (!receipt) return;
-        console.log('receipt', receipt);
-
-        // Show success message
-        setError(null);
-        setIsSubmitting(false);
-
-        // Force redirect with window.location after a short delay
-        setTimeout(() => {
-          if (onSuccess) {
-            onSuccess();
-          } else {
-            // Force a full page reload to the dashboard
-            window.location.href = '/';
-          }
-        }, 1000);
-=======
-      const toolIpfsCids = values.tools.map(tool => tool.toolIpfsCid);
-      const toolPolicies = values.tools.map(tool => 
-        (tool.policies || []).map(policy => policy.policyIpfsCid)
-      );
-      const toolPolicyParameterTypes = values.tools.map(tool => 
-        (tool.policies || []).map(policy => 
-          (policy.parameters || []).map(param => mapTypeToEnum(param.type))
-        )
-      );
-      const toolPolicyParameterNames = values.tools.map(tool => 
-        (tool.policies || []).map(policy => 
-          (policy.parameters || []).map(param => param.name)
-        )
-      );
 
       const contracts = new VincentContracts('datil' as Network);
       const receipt = await contracts.registerApp(
@@ -360,7 +304,6 @@
       }, 1000);
       return; // Early return to prevent further processing
 
->>>>>>> 71e8d04f
     } catch (err) {
       console.error('Error submitting form:', err);
       setError(err instanceof Error ? err.message : 'Failed to create app');
