import { ethers } from 'ethers';

export type Network = 'datil';

export const VINCENT_DIAMOND_ADDRESS: Record<Network, string> = {
  datil: '0x456DFB72AAe179E219FEbf3f339dF412dF30313D',
};

import APP_VIEW_FACET_ABI from './abis/VincentAppViewFacet.abi.json';
import APP_FACET_ABI from './abis/VincentAppFacet.abi.json';
import TOOL_FACET_ABI from './abis/VincentToolFacet.abi.json';
import TOOL_VIEW_FACET_ABI from './abis/VincentToolViewFacet.abi.json';
import USER_FACET_ABI from './abis/VincentUserFacet.abi.json';
import USER_VIEW_FACET_ABI from './abis/VincentUserViewFacet.abi.json';

export type ContractFacet = 'AppView' | 'App' | 'ToolView' | 'Tool' | 'UserView' | 'User';

export const FACET_ABIS = {
  AppView: APP_VIEW_FACET_ABI,
  App: APP_FACET_ABI,
  ToolView: TOOL_VIEW_FACET_ABI,
  Tool: TOOL_FACET_ABI,
  UserView: USER_VIEW_FACET_ABI,
  User: USER_FACET_ABI,
};

export const rpc = 'https://yellowstone-rpc.litprotocol.com';

/**
 * Get a contract instance for a specific facet of the Vincent Diamond
 * @param network The network to connect to
 * @param facet The contract facet to use
 * @param isSigner Whether to use a signer (for transactions) or provider (for read-only)
 * @param customSigner Optional custom signer to use instead of browser signer
 * @returns A contract instance for the specified facet
 */
export async function getContract(
  network: Network,
  facet: ContractFacet,
  isSigner: boolean = false,
  customSigner?: ethers.Signer
) {
  const abi = FACET_ABIS[facet];

  if (isSigner) {
    if (customSigner) {
      return new ethers.Contract(VINCENT_DIAMOND_ADDRESS[network], abi, customSigner);
    }
    const provider = new ethers.providers.Web3Provider(window.ethereum);
    await provider.send('eth_requestAccounts', []);
    const signer = provider.getSigner();
    return new ethers.Contract(VINCENT_DIAMOND_ADDRESS[network], abi, signer);
  } else {
    const provider = new ethers.providers.JsonRpcProvider(rpc);
    return new ethers.Contract(VINCENT_DIAMOND_ADDRESS[network], abi, provider);
  }
}

/**
 * Utility function to estimate gas for a transaction and add a 20% buffer
 * @param contract The contract instance to use for estimation
 * @param method The method name to call
 * @param args The arguments to pass to the method
 * @returns A Promise resolving to the estimated gas limit with buffer
 */
export async function estimateGasWithBuffer(
  contract: ethers.Contract,
  method: string,
  args: any[]
): Promise<ethers.BigNumber> {
  try {
    // Estimate the gas required for the transaction
    const estimatedGas = await contract.estimateGas[method](...args);

    // Add 20% buffer to the estimated gas
    const buffer = estimatedGas.div(5); // 20% = divide by 5
    const gasLimitWithBuffer = estimatedGas.add(buffer);

    console.log(`Gas estimation for ${method}:`, {
      estimated: estimatedGas.toString(),
      withBuffer: gasLimitWithBuffer.toString()
    });

    return gasLimitWithBuffer;
  } catch (error) {
    // Format and log a more detailed error message
    console.error(`Error estimating gas for ${method}:`, error);
<<<<<<< HEAD

    // Return a default gas limit if estimation fails
    // This is still better than an arbitrary hardcoded value
=======
    
    // Extract detailed error information
    const errorObj = error as any;
    const errorMessage = errorObj.message || '';
    const errorCode = errorObj.code || '';
    const errorData = errorObj.data || '';
    const errorReason = errorObj.reason || '';
    
    // Extract revert reason if available
    let revertReason = '';
    if (errorMessage && typeof errorMessage === 'string') {
      if (errorMessage.includes('execution reverted')) {
        const match = errorMessage.match(/execution reverted: (.*?)(?:,|$)/);
        if (match && match[1]) {
          revertReason = match[1].trim();
        }
      }
    }
    
    // Log all details for debugging
    console.error('Detailed error information:', {
      method,
      args,
      errorMessage,
      errorCode,
      errorData,
      errorReason,
      revertReason
    });
    
    // For gas estimation errors, it's usually better to fail the transaction
    // with a helpful message rather than using a default gas limit
    if (errorMessage.includes('cannot estimate gas') || 
        errorMessage.includes('execution reverted')) {
      const detailedMessage = revertReason 
        ? `Cannot estimate gas for ${method}: ${revertReason}`
        : `Cannot estimate gas for ${method}: The transaction would fail. This might be due to invalid arguments, insufficient permissions, or contract restrictions.`;
      
      throw new Error(detailedMessage);
    }
    
    // If not a gas estimation error, return a default gas limit
    console.warn(`Using default gas limit for ${method} due to estimation failure`);
>>>>>>> d884b7d1
    const defaultGasLimit = ethers.BigNumber.from("3000000");
    return defaultGasLimit;
  }
}<|MERGE_RESOLUTION|>--- conflicted
+++ resolved
@@ -85,19 +85,14 @@
   } catch (error) {
     // Format and log a more detailed error message
     console.error(`Error estimating gas for ${method}:`, error);
-<<<<<<< HEAD
 
-    // Return a default gas limit if estimation fails
-    // This is still better than an arbitrary hardcoded value
-=======
-    
     // Extract detailed error information
     const errorObj = error as any;
     const errorMessage = errorObj.message || '';
     const errorCode = errorObj.code || '';
     const errorData = errorObj.data || '';
     const errorReason = errorObj.reason || '';
-    
+
     // Extract revert reason if available
     let revertReason = '';
     if (errorMessage && typeof errorMessage === 'string') {
@@ -108,7 +103,7 @@
         }
       }
     }
-    
+
     // Log all details for debugging
     console.error('Detailed error information:', {
       method,
@@ -119,21 +114,20 @@
       errorReason,
       revertReason
     });
-    
+
     // For gas estimation errors, it's usually better to fail the transaction
     // with a helpful message rather than using a default gas limit
-    if (errorMessage.includes('cannot estimate gas') || 
-        errorMessage.includes('execution reverted')) {
-      const detailedMessage = revertReason 
+    if (errorMessage.includes('cannot estimate gas') ||
+      errorMessage.includes('execution reverted')) {
+      const detailedMessage = revertReason
         ? `Cannot estimate gas for ${method}: ${revertReason}`
         : `Cannot estimate gas for ${method}: The transaction would fail. This might be due to invalid arguments, insufficient permissions, or contract restrictions.`;
-      
+
       throw new Error(detailedMessage);
     }
-    
+
     // If not a gas estimation error, return a default gas limit
     console.warn(`Using default gas limit for ${method} due to estimation failure`);
->>>>>>> d884b7d1
     const defaultGasLimit = ethers.BigNumber.from("3000000");
     return defaultGasLimit;
   }
