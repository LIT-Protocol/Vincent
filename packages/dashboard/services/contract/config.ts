import { ethers } from 'ethers';

export type Network = 'datil';

export const VINCENT_DIAMOND_ADDRESS: Record<Network, string> = {
<<<<<<< HEAD
  datil: '0x456DFB72AAe179E219FEbf3f339dF412dF30313D',
=======
  datil: process.env.NEXT_PUBLIC_VINCENT_DATIL_CONTRACT || '',
>>>>>>> 71e8d04f
};

import APP_VIEW_FACET_ABI from './abis/VincentAppViewFacet.abi.json';
import APP_FACET_ABI from './abis/VincentAppFacet.abi.json';
import TOOL_FACET_ABI from './abis/VincentToolFacet.abi.json';
import TOOL_VIEW_FACET_ABI from './abis/VincentToolViewFacet.abi.json';
import USER_FACET_ABI from './abis/VincentUserFacet.abi.json';
import USER_VIEW_FACET_ABI from './abis/VincentUserViewFacet.abi.json';

export type ContractFacet = 'AppView' | 'App' | 'ToolView' | 'Tool' | 'UserView' | 'User';

export const FACET_ABIS = {
  AppView: APP_VIEW_FACET_ABI,
  App: APP_FACET_ABI,
  ToolView: TOOL_VIEW_FACET_ABI,
  Tool: TOOL_FACET_ABI,
  UserView: USER_VIEW_FACET_ABI,
  User: USER_FACET_ABI,
};

export const rpc = 'https://yellowstone-rpc.litprotocol.com';

/**
 * Get a contract instance for a specific facet of the Vincent Diamond
 * @param network The network to connect to
 * @param facet The contract facet to use
 * @param isSigner Whether to use a signer (for transactions) or provider (for read-only)
 * @param customSigner Optional custom signer to use instead of browser signer
 * @returns A contract instance for the specified facet
 */
export async function getContract(
  network: Network,
  facet: ContractFacet,
  isSigner: boolean = false,
  customSigner?: ethers.Signer
) {
  const abi = FACET_ABIS[facet];

  if (isSigner) {
    if (customSigner) {
      return new ethers.Contract(VINCENT_DIAMOND_ADDRESS[network], abi, customSigner);
    }
    const provider = new ethers.providers.Web3Provider(window.ethereum);
    await provider.send('eth_requestAccounts', []);
    const signer = provider.getSigner();
    return new ethers.Contract(VINCENT_DIAMOND_ADDRESS[network], abi, signer);
  } else {
    const provider = new ethers.providers.JsonRpcProvider(rpc);
    return new ethers.Contract(VINCENT_DIAMOND_ADDRESS[network], abi, provider);
  }
}

/**
 * Utility function to estimate gas for a transaction and add a 20% buffer
 * @param contract The contract instance to use for estimation
 * @param method The method name to call
 * @param args The arguments to pass to the method
 * @returns A Promise resolving to the estimated gas limit with buffer
 */
export async function estimateGasWithBuffer(
  contract: ethers.Contract,
  method: string,
  args: any[]
): Promise<ethers.BigNumber> {
  try {
    // Estimate the gas required for the transaction
    const estimatedGas = await contract.estimateGas[method](...args);

    // Add 20% buffer to the estimated gas
    const buffer = estimatedGas.div(5); // 20% = divide by 5
    const gasLimitWithBuffer = estimatedGas.add(buffer);

    console.log(`Gas estimation for ${method}:`, {
      estimated: estimatedGas.toString(),
      withBuffer: gasLimitWithBuffer.toString()
    });

    return gasLimitWithBuffer;
  } catch (error) {
    // Format and log a more detailed error message
    console.error(`Error estimating gas for ${method}:`, error);

    // Extract detailed error information
    const errorObj = error as any;
    const errorMessage = errorObj.message || '';
    const errorCode = errorObj.code || '';
    const errorData = errorObj.data || '';
    const errorReason = errorObj.reason || '';

    // Extract revert reason if available
    let revertReason = '';
    if (errorMessage && typeof errorMessage === 'string') {
      if (errorMessage.includes('execution reverted')) {
        const match = errorMessage.match(/execution reverted: (.*?)(?:,|$)/);
        if (match && match[1]) {
          revertReason = match[1].trim();
        }
      }
    }

    // Log all details for debugging
    console.error('Detailed error information:', {
      method,
      args,
      errorMessage,
      errorCode,
      errorData,
      errorReason,
      revertReason
    });

    // For gas estimation errors, it's usually better to fail the transaction
    // with a helpful message rather than using a default gas limit
    if (errorMessage.includes('cannot estimate gas') ||
      errorMessage.includes('execution reverted')) {
      const detailedMessage = revertReason
        ? `Cannot estimate gas for ${method}: ${revertReason}`
        : `Cannot estimate gas for ${method}: The transaction would fail. This might be due to invalid arguments, insufficient permissions, or contract restrictions.`;

      throw new Error(detailedMessage);
    }

    // If not a gas estimation error, return a default gas limit
    console.warn(`Using default gas limit for ${method} due to estimation failure`);
    const defaultGasLimit = ethers.BigNumber.from("3000000");
    return defaultGasLimit;
  }
}<|MERGE_RESOLUTION|>--- conflicted
+++ resolved
@@ -3,11 +3,7 @@
 export type Network = 'datil';
 
 export const VINCENT_DIAMOND_ADDRESS: Record<Network, string> = {
-<<<<<<< HEAD
-  datil: '0x456DFB72AAe179E219FEbf3f339dF412dF30313D',
-=======
   datil: process.env.NEXT_PUBLIC_VINCENT_DATIL_CONTRACT || '',
->>>>>>> 71e8d04f
 };
 
 import APP_VIEW_FACET_ABI from './abis/VincentAppViewFacet.abi.json';
