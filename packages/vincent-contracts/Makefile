--- conflicted
+++ resolved
@@ -109,7 +109,6 @@
 		--rpc-url $(VINCENT_DEPLOYMENT_RPC_URL)
 
 get-abis: ## Get human-readable ABIs for all facets
-<<<<<<< HEAD
 	@mkdir -p abis
 	# @echo "Getting ABI for DiamondCutFacet..."
 	# @forge inspect DiamondCutFacet abi > abis/DiamondCutFacet.abi.json
@@ -121,12 +120,6 @@
 	@forge inspect VincentLitActionFacet abi --json > abis/VincentLitActionFacet.abi.json
 	@echo "Getting ABI for VincentLitActionViewFacet..."
 	@forge inspect VincentLitActionViewFacet abi --json > abis/VincentLitActionViewFacet.abi.json
-=======
-	@echo "Getting ABI for VincentToolFacet..."
-	@forge inspect VincentToolFacet abi --json > abis/VincentToolFacet.abi.json
-	@echo "Getting ABI for VincentToolViewFacet..."
-	@forge inspect VincentToolViewFacet abi --json > abis/VincentToolViewFacet.abi.json
->>>>>>> 7454692b
 	@echo "Getting ABI for VincentAppFacet..."
 	@forge inspect VincentAppFacet abi --json > abis/VincentAppFacet.abi.json
 	@echo "Getting ABI for VincentAppViewFacet..."
@@ -135,9 +128,6 @@
 	@forge inspect VincentUserFacet abi --json > abis/VincentUserFacet.abi.json
 	@echo "Getting ABI for VincentUserViewFacet..."
 	@forge inspect VincentUserViewFacet abi --json > abis/VincentUserViewFacet.abi.json
-<<<<<<< HEAD
-	@echo "ABIs written to abis/*.abi.json" 
-=======
 	@echo "ABIs written to abis/*.abi.json"
 
 run-postbuild-scripts: ## Run all postbuild scripts in numerical order
@@ -150,5 +140,4 @@
 			exit 1; \
 		fi; \
 	done
-	@echo "All postbuild scripts completed successfully." 
->>>>>>> 7454692b
+	@echo "All postbuild scripts completed successfully." 