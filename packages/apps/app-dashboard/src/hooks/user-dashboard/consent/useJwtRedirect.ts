import { useCallback, useState } from 'react';
import { create } from '@lit-protocol/vincent-app-sdk/jwt';
import { PKPEthersWallet } from '@lit-protocol/pkp-ethers';
import { App } from '@/types/developer-dashboard/appTypes';
import { litNodeClient } from '@/utils/user-dashboard/lit';
import { env } from '@/config/env';
import { UseReadAuthInfo } from '../useAuthInfo';
import { useUrlRedirectUri } from './useUrlRedirectUri';

const { VITE_JWT_EXPIRATION_MINUTES } = env;

interface UseJwtRedirectProps {
  readAuthInfo: UseReadAuthInfo;
}

export const useJwtRedirect = ({ readAuthInfo }: UseJwtRedirectProps) => {
  const [isLoading, setIsLoading] = useState(false);
  const [loadingStatus, setLoadingStatus] = useState<string | null>(null);
  const [error, setError] = useState<string | null>(null);
  const [redirectUrl, setRedirectUrl] = useState<string | null>(null);
  const { redirectUri } = useUrlRedirectUri();

  // Generate JWT for redirection
  const generateJWT = useCallback(
    async (app: App, appVersion: number) => {
      if (
        !readAuthInfo.authInfo ||
        !readAuthInfo.authInfo.agentPKP ||
        !readAuthInfo.sessionSigs ||
        !app.redirectUris
      ) {
        setError('Cannot generate JWT: missing authentication information');
        return;
      }

      if (!redirectUri || !app.redirectUris.includes(redirectUri)) {
        setError('Cannot generate JWT: redirectUri not in authorizedRedirectUris');
        return;
      }

      setIsLoading(true);
      setError(null);
      setRedirectUrl(null);
      try {
        setLoadingStatus('Initializing Agent Wallet');
        const agentPkpWallet = new PKPEthersWallet({
          controllerSessionSigs: readAuthInfo.sessionSigs,
          pkpPubKey: readAuthInfo.authInfo.agentPKP.publicKey,
          litNodeClient: litNodeClient,
        });
        await agentPkpWallet.init();

        setLoadingStatus('Signing JWT Token');
        const jwt = await create({
          pkpWallet: agentPkpWallet,
          pkp: readAuthInfo.authInfo.agentPKP,
          payload: {},
          expiresInMinutes: VITE_JWT_EXPIRATION_MINUTES,
          audience: app.redirectUris,
          app: {
<<<<<<< HEAD
            // @ts-expect-error App id will be a number
=======
>>>>>>> 97dc5cfd
            id: app.appId,
            version: appVersion,
          },
          authentication: {
            type: readAuthInfo.authInfo.type,
            value: readAuthInfo.authInfo.value,
          },
        });

        const finalRedirectUrl = new URL(redirectUri);
        finalRedirectUrl.searchParams.set('jwt', jwt);
        setRedirectUrl(finalRedirectUrl.toString());
        setLoadingStatus(null);
        setIsLoading(false);
      } catch (error) {
        setError('Failed to create JWT');
        setIsLoading(false);
        return;
      }
    },
    [readAuthInfo, redirectUri],
  );

  const executeRedirect = useCallback(() => {
    if (redirectUrl) {
      window.location.href = redirectUrl;
    }
  }, [redirectUrl]);

  return {
    generateJWT,
    executeRedirect,
    isLoading,
    loadingStatus,
    error,
    redirectUrl,
  };
};<|MERGE_RESOLUTION|>--- conflicted
+++ resolved
@@ -58,10 +58,6 @@
           expiresInMinutes: VITE_JWT_EXPIRATION_MINUTES,
           audience: app.redirectUris,
           app: {
-<<<<<<< HEAD
-            // @ts-expect-error App id will be a number
-=======
->>>>>>> 97dc5cfd
             id: app.appId,
             version: appVersion,
           },
