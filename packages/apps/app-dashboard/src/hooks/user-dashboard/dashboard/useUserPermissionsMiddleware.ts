--- conflicted
+++ resolved
@@ -1,12 +1,5 @@
 import { readOnlySigner } from '@/utils/developer-dashboard/readOnlySigner';
-<<<<<<< HEAD
-import {
-  getAllPermittedAppIdsForPkp,
-  getPermittedAppVersionForPkp,
-} from '@lit-protocol/vincent-contracts-sdk';
-=======
 import { getClient } from '@lit-protocol/vincent-contracts-sdk';
->>>>>>> 97dc5cfd
 import { useEffect, useState } from 'react';
 
 export type UseUserPermissionsMiddlewareProps = {
@@ -63,11 +56,7 @@
         // Create a record mapping app ID to version
         const permittedAppVersions = appVersionResults.reduce(
           (acc, { appId, version }) => {
-<<<<<<< HEAD
-            acc[appId] = version;
-=======
             acc[appId.toString()] = version?.toString() ?? '';
->>>>>>> 97dc5cfd
             return acc;
           },
           {} as Record<string, string>,
