import { useEffect, useState, useMemo } from 'react';
import { useParams } from 'react-router-dom';
import { ethers } from 'ethers';
import { reactClient as vincentApiClient } from '@lit-protocol/vincent-registry-sdk';
import { AbilityVersion, PolicyVersion } from '@/types/developer-dashboard/appTypes';
import { StatusMessage } from '@/components/shared/ui/statusMessage';
import { getClient } from '@lit-protocol/vincent-contracts-sdk';
import { PublishAppVersionButton } from './ui/PublishAppVersionButton';
import MutationButtonStates, { SkeletonButton } from '@/components/shared/ui/MutationButtonStates';
import { initPkpSigner } from '@/utils/developer-dashboard/initPkpSigner';
import useReadAuthInfo from '@/hooks/user-dashboard/useAuthInfo';

export function PublishAppVersionWrapper({ isAppPublished }: { isAppPublished: boolean }) {
  const { appId, versionId } = useParams<{ appId: string; versionId: string }>();
  const { authInfo, sessionSigs } = useReadAuthInfo();

  // Fetching
  const {
    data: app,
    isLoading: appLoading,
    isError: appError,
  } = vincentApiClient.useGetAppQuery({ appId: Number(appId) });

  const {
    data: versionData,
    isLoading: versionLoading,
    isError: versionError,
  } = vincentApiClient.useGetAppVersionQuery({ appId: Number(appId), version: Number(versionId) });

  const {
    data: versionAbilities,
    isLoading: versionAbilitiesLoading,
    isError: versionAbilitiesError,
  } = vincentApiClient.useListAppVersionAbilitiesQuery({
    appId: Number(appId),
    version: Number(versionId),
  });

<<<<<<< HEAD
  const [sponsorDelegateesPayment] = vincentApiClient.useSponsorDelegateesPaymentMutation();
  const [setActiveVersion] = vincentApiClient.useSetAppActiveVersionMutation();

=======
>>>>>>> f514a3f3
  // Lazy queries for fetching ability and policy versions
  const [
    triggerGetAbilityVersion,
    { isLoading: abilityVersionsLoading, isError: abilityVersionsError },
  ] = vincentApiClient.useLazyGetAbilityVersionQuery();
  const [triggerGetPolicyVersion, { isLoading: policiesLoading, isError: policiesError }] =
    vincentApiClient.useLazyGetPolicyVersionQuery();

  // State for storing fetched data
  const [abilityVersionsData, setAbilityVersionsData] = useState<Record<string, AbilityVersion>>(
    {},
  );
  const [policyVersionsData, setPolicyVersionsData] = useState<Record<string, PolicyVersion>>({});

  // State for publish status
  const [publishResult, setPublishResult] = useState<{
    success: boolean;
    message?: string;
  } | null>(null);

  // Fetch ability versions and policy versions when activeAbilities changes
  useEffect(() => {
    if (!versionAbilities || versionAbilities.length === 0) {
      setAbilityVersionsData({});
      setPolicyVersionsData({});
      return;
    }

    const fetchAbilityAndPolicyVersions = async () => {
      const abilityVersions: Record<string, AbilityVersion> = {};
      const policyVersions: Record<string, PolicyVersion> = {};

      // Fetch ability versions
      for (const ability of versionAbilities) {
        const abilityVersionResult = await triggerGetAbilityVersion({
          packageName: ability.abilityPackageName,
          version: ability.abilityVersion,
        });

        const abilityKey = `${ability.abilityPackageName}-${ability.abilityVersion}`;
        if (abilityVersionResult.data) {
          abilityVersions[abilityKey] = abilityVersionResult.data;

          // Fetch supported policies for this ability
          if (abilityVersionResult.data.supportedPolicies) {
            for (const [policyPackageName, policyVersion] of Object.entries(
              abilityVersionResult.data.supportedPolicies,
            )) {
              const policyVersionResult = await triggerGetPolicyVersion({
                packageName: policyPackageName,
                version: policyVersion,
              });

              const policyKey = `${policyPackageName}-${policyVersion}`;
              if (policyVersionResult.data) {
                policyVersions[policyKey] = policyVersionResult.data;
              }
            }
          }
        }
      }

      setAbilityVersionsData(abilityVersions);
      setPolicyVersionsData(policyVersions);
    };

    fetchAbilityAndPolicyVersions();
  }, [versionAbilities, triggerGetAbilityVersion, triggerGetPolicyVersion]);

  // Extract IPFS CIDs from the fetched data
  const { abilityIpfsCids, abilityPolicies } = useMemo(() => {
    const abilityIpfsCids: string[] = [];
    const abilityPolicies: string[][] = [];

    // Get ability IPFS CIDs and their corresponding policies
    Object.values(abilityVersionsData).forEach((abilityVersion) => {
      if (abilityVersion.ipfsCid) {
        abilityIpfsCids.push(abilityVersion.ipfsCid);

        // Get policies for this specific ability (or empty array if none)
        const abilityPolicyCids: string[] = [];
        if (abilityVersion.supportedPolicies) {
          Object.entries(abilityVersion.supportedPolicies).forEach(
            ([policyPackageName, policyVersion]) => {
              const policyKey = `${policyPackageName}-${policyVersion}`;
              const policyVersionData = policyVersionsData[policyKey];
              if (policyVersionData?.ipfsCid) {
                abilityPolicyCids.push(policyVersionData.ipfsCid);
              }
            },
          );
        }
        // Always push a policy array for each ability, even if empty
        abilityPolicies.push(abilityPolicyCids);
      }
    });

    return {
      abilityIpfsCids, // Keep all ability CIDs to match policy array length
      abilityPolicies, // Array of policy arrays, one per ability (same length as abilityIpfsCids)
    };
  }, [abilityVersionsData, policyVersionsData]);

  // Clear error message after 3 seconds
  useEffect(() => {
    if (!publishResult || publishResult.success) return;

    const timer = setTimeout(() => {
      setPublishResult(null);
    }, 3000);

    return () => clearTimeout(timer);
  }, [publishResult]);

  // Loading states with skeleton
  if (
    appLoading ||
    versionLoading ||
    versionAbilitiesLoading ||
    abilityVersionsLoading ||
    policiesLoading
  ) {
    return <SkeletonButton />;
  }

  // Error states
  if (appError) return <StatusMessage message="Failed to load app" type="error" />;
  if (versionError) return <StatusMessage message="Failed to load version data" type="error" />;
  if (versionAbilitiesError)
    return <StatusMessage message="Failed to load version abilities" type="error" />;
  if (abilityVersionsError)
    return <StatusMessage message="Failed to load ability versions" type="error" />;
  if (policiesError) return <StatusMessage message="Failed to load policy versions" type="error" />;
  if (!app) return <StatusMessage message={`App ${appId} not found`} type="error" />;
  if (!versionData)
    return <StatusMessage message={`Version ${versionId} not found`} type="error" />;

  const publishAppVersion = async () => {
    if (!appId) {
      return;
    }

    setPublishResult(null);

    try {
      // Check if we have any abilities at all
      if (abilityIpfsCids.length === 0) {
        if (versionAbilities && versionAbilities.length > 0) {
          setPublishResult({
            success: false,
            message:
              'Abilities found but missing IPFS CIDs. Please ensure all abilities are properly uploaded to IPFS.',
          });
        } else {
          setPublishResult({
            success: false,
            message:
              'Cannot publish version without abilities. Please add at least one ability to this version.',
          });
        }
        return;
      }

      // Check if we have any active (non-deleted) abilities
      const activeAbilities = versionAbilities?.filter((ability) => !ability.isDeleted) || [];

      if (activeAbilities.length === 0) {
        setPublishResult({
          success: false,
          message:
            'Cannot publish version without active abilities. Please add at least one ability or undelete existing abilities.',
        });
        return;
      }

      // Check if any delegatees are already registered to other apps
      const delegatees = app.delegateeAddresses;

      if (!delegatees) {
        setPublishResult({
          success: false,
          message: 'Cannot publish app without delegatee addresses.',
        });
        return;
      }

      const pkpSigner = await initPkpSigner({ authInfo, sessionSigs });
      const client = getClient({ signer: pkpSigner });

      for (const delegatee of delegatees) {
        // Validate that delegatee is a proper Ethereum address
        if (!ethers.utils.isAddress(delegatee)) {
          setPublishResult({
            success: false,
            message: `Invalid delegatee address: ${delegatee}. Please ensure all delegatee addresses are valid Ethereum addresses.`,
          });
          return;
        }

        try {
          const existingApp = await client.getAppByDelegateeAddress({
            delegateeAddress: delegatee,
          });

          if (existingApp && existingApp?.id !== Number(appId)) {
            setPublishResult({
              success: false,
              message: `Delegatee ${delegatee} is already registered to app ${existingApp?.id}`,
            });
            return;
          }
        } catch (error: any) {
          // If DelegateeNotRegistered, that's fine - continue
          if (!error?.message?.includes('DelegateeNotRegistered')) {
            throw error;
          }
        }
      }

      if (!isAppPublished) {
        // App not registered - use registerApp (first-time registration)
        await client.registerApp({
          appId: Number(appId),
          delegateeAddresses: delegatees,
          versionAbilities: {
            abilityIpfsCids: abilityIpfsCids,
            abilityPolicies: abilityPolicies,
          },
        });

        // Set active version to 1 for the first version
        await setActiveVersion({
          appId: Number(appId),
          appSetActiveVersion: {
            activeVersion: 1,
          },
        });
      } else {
        // App is registered - use registerNextVersion
        await client.registerNextVersion({
          appId: Number(appId),
          versionAbilities: {
            abilityIpfsCids: abilityIpfsCids,
            abilityPolicies: abilityPolicies,
          },
        });
      }

      setPublishResult({
        success: true,
        message: 'App version published successfully!',
      });

      // Refresh the page after a short delay to show the success message
      setTimeout(() => {
        window.location.reload();
      }, 3000);
    } catch (error) {
      setPublishResult({
        success: false,
        message: 'Failed to publish app version. Please try again.',
      });
    }
  };

  return (
    <div>
      {publishResult && publishResult.success && (
        <MutationButtonStates type="success" successMessage={publishResult.message || 'Success'} />
      )}
      {publishResult && !publishResult.success && (
        <MutationButtonStates
          type="error"
          errorMessage={publishResult.message || 'Failed to publish'}
        />
      )}
      {!publishResult && <PublishAppVersionButton onSubmit={publishAppVersion} />}
    </div>
  );
}<|MERGE_RESOLUTION|>--- conflicted
+++ resolved
@@ -36,12 +36,8 @@
     version: Number(versionId),
   });
 
-<<<<<<< HEAD
-  const [sponsorDelegateesPayment] = vincentApiClient.useSponsorDelegateesPaymentMutation();
   const [setActiveVersion] = vincentApiClient.useSetAppActiveVersionMutation();
 
-=======
->>>>>>> f514a3f3
   // Lazy queries for fetching ability and policy versions
   const [
     triggerGetAbilityVersion,
