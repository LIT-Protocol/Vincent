--- conflicted
+++ resolved
@@ -11,15 +11,6 @@
 
   return (
     <div className="w-full flex justify-start pl-6">
-<<<<<<< HEAD
-      <div className="w-full" style={{
-        display: 'grid',
-        gridTemplateColumns: 'repeat(3, 1fr)',
-        columnGap: '1.5rem',
-        rowGap: '1.5rem',
-        alignItems: 'start'
-      }}>
-=======
       <div
         className="w-full"
         style={{
@@ -30,7 +21,6 @@
           alignItems: 'start',
         }}
       >
->>>>>>> 25814915
         {skeletonCards.map((index) => (
           <Card
             key={index}
