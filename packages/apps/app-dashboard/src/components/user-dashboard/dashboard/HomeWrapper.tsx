import { useReadAuthInfo } from '@/hooks/user-dashboard/useAuthInfo';
import { AuthenticationErrorScreen } from '../consent/AuthenticationErrorScreen';
import { ThemedLoading } from './ui/ThemedLoading';
import { Navigate } from 'react-router-dom';
import SharedHome from '@/pages/shared/RootPage';

export function HomeWrapper() {
  const { authInfo, sessionSigs, isProcessing, error } = useReadAuthInfo();

  // Show skeleton while auth is processing
  if (isProcessing) {
    return <ThemedLoading />;
  }

  // Handle auth errors early
  if (error) {
<<<<<<< HEAD
    return <AuthenticationErrorScreen />;
=======
    return (
      <AuthenticationErrorScreen readAuthInfo={{ authInfo, sessionSigs, isProcessing, error }} />
    );
>>>>>>> 97dc5cfd
  }

  const isUserAuthed = authInfo?.userPKP && authInfo?.agentPKP && sessionSigs;

  // If authenticated, redirect to /user/apps
  if (isUserAuthed) {
    return <Navigate to="/user/apps" replace />;
  }

  // If not authenticated, show the SharedHome component (this won't actually be shown, since when not authenticated we should the AuthenticationErrorScreen)
  return <SharedHome />;
}<|MERGE_RESOLUTION|>--- conflicted
+++ resolved
@@ -14,13 +14,9 @@
 
   // Handle auth errors early
   if (error) {
-<<<<<<< HEAD
-    return <AuthenticationErrorScreen />;
-=======
     return (
       <AuthenticationErrorScreen readAuthInfo={{ authInfo, sessionSigs, isProcessing, error }} />
     );
->>>>>>> 97dc5cfd
   }
 
   const isUserAuthed = authInfo?.userPKP && authInfo?.agentPKP && sessionSigs;
