import { useState, useCallback, useRef, useEffect } from 'react';
import { useNavigate } from 'react-router-dom';
import { getClient } from '@lit-protocol/vincent-contracts-sdk';
import { ConsentInfoMap } from '@/hooks/user-dashboard/consent/useConsentInfo';
import { useConsentFormData } from '@/hooks/user-dashboard/consent/useConsentFormData';
import { ConsentPageHeader } from './ui/ConsentPageHeader';
import { theme } from './ui/theme';
import { PolicyFormRef } from './ui/PolicyForm';
import { UseReadAuthInfo } from '@/hooks/user-dashboard/useAuthInfo';
import { useAddPermittedActions } from '@/hooks/user-dashboard/consent/useAddPermittedActions';
import { ConsentAppHeader } from './ui/ConsentAppHeader';
import { AppsInfo } from './ui/AppInfo';
import { ActionButtons } from './ui/ActionButtons';
import { StatusCard } from './ui/StatusCard';
import { ConsentFooter } from '../ui/Footer';
import { PKPEthersWallet } from '@lit-protocol/pkp-ethers';
import { litNodeClient } from '@/utils/user-dashboard/lit';
import { useJwtRedirect } from '@/hooks/user-dashboard/consent/useJwtRedirect';
import { useTheme } from '@/providers/ThemeProvider';

interface ConsentPageProps {
  consentInfoMap: ConsentInfoMap;
  readAuthInfo: UseReadAuthInfo;
}

export function ConsentPage({ consentInfoMap, readAuthInfo }: ConsentPageProps) {
  const { isDark, toggleTheme } = useTheme();
  const navigate = useNavigate();
  const [localError, setLocalError] = useState<string | null>(null);
  const [localSuccess, setLocalSuccess] = useState<string | null>(null);
  const [isConsentProcessing, setIsConsentProcessing] = useState(false);
  const formRefs = useRef<Record<string, PolicyFormRef>>({});

  const { formData, handleFormChange } = useConsentFormData(consentInfoMap);
  const {
    generateJWT,
    executeRedirect,
    isLoading: isJwtLoading,
    loadingStatus: jwtLoadingStatus,
    error: jwtError,
    redirectUrl,
  } = useJwtRedirect({ readAuthInfo });
  const {
    addPermittedActions,
    isLoading: isActionsLoading,
    loadingStatus: actionsLoadingStatus,
    error: actionsError,
  } = useAddPermittedActions();

  // Handle redirect when JWT is ready
  useEffect(() => {
    if (redirectUrl && !localSuccess) {
      setLocalSuccess('Success! Redirecting to app...');
      setTimeout(() => {
        executeRedirect();
      }, 2000);
    }
  }, [redirectUrl, localSuccess, executeRedirect]);

  // Use the theme function
  const themeStyles = theme(isDark);

  const handleSubmit = useCallback(async () => {
    // Clear any previous local errors
    setLocalError(null);
    setLocalSuccess(null);
    setIsConsentProcessing(true);

    // Check if all forms are valid using RJSF's built-in validateForm method
    const allValid = Object.values(formRefs.current).every((formRef) => {
      return formRef.validateForm();
    });

    if (allValid) {
      if (!readAuthInfo.authInfo?.userPKP || !readAuthInfo.sessionSigs) {
        setLocalError('Missing authentication information. Please try refreshing the page.');
        setIsConsentProcessing(false);
        return;
      }

      console.log('formData', formData);

      const userPkpWallet = new PKPEthersWallet({
        controllerSessionSigs: readAuthInfo.sessionSigs,
        pkpPubKey: readAuthInfo.authInfo.userPKP.publicKey,
        litNodeClient: litNodeClient,
      });
      await userPkpWallet.init();

      await addPermittedActions({
        wallet: userPkpWallet,
        agentPKPTokenId: readAuthInfo.authInfo.userPKP.tokenId,
        abilityIpfsCids: Object.keys(formData),
      });

      try {
        const client = getClient({ signer: userPkpWallet });
        await client.permitApp({
          pkpEthAddress: readAuthInfo.authInfo.agentPKP!.ethAddress,
          appId: Number(consentInfoMap.app.appId),
          appVersion: Number(consentInfoMap.app.activeVersion),
          permissionData: formData,
        });

        setIsConsentProcessing(false);
        // Show success state for 3 seconds, then redirect
        setLocalSuccess('Permissions granted successfully!');
        setTimeout(async () => {
          setLocalSuccess(null);
          await generateJWT(consentInfoMap.app, consentInfoMap.app.activeVersion!); // ! since this will be valid. Only optional in the schema doc for init creation.
        }, 3000);
      } catch (error) {
        setLocalError(error instanceof Error ? error.message : 'Failed to permit app');
        setIsConsentProcessing(false);
        return;
      }
    } else {
      setLocalError('Some of your permissions are not valid. Please check the form and try again.');
      setIsConsentProcessing(false);
    }
  }, [formData, readAuthInfo, addPermittedActions, generateJWT, consentInfoMap.app]);

  const handleDecline = useCallback(() => {
    navigate(-1);
  }, [navigate]);

  const registerFormRef = useCallback((policyIpfsCid: string, ref: PolicyFormRef) => {
    formRefs.current[policyIpfsCid] = ref;
  }, []);

<<<<<<< HEAD
  const isLoading = isJwtLoading || isActionsLoading || isConsentProcessing;
=======
  const isLoading = isJwtLoading || isActionsLoading || isConsentProcessing || !!localSuccess;
>>>>>>> 97dc5cfd
  const loadingStatus =
    jwtLoadingStatus ||
    actionsLoadingStatus ||
    (isConsentProcessing ? 'Processing consent...' : null);
<<<<<<< HEAD
  const error = jwtError || actionsError;
=======
  const error = jwtError || actionsError || localError;
>>>>>>> 97dc5cfd

  return (
    <div className={`min-h-screen w-full transition-colors duration-500 ${themeStyles.bg} sm:p-4`}>
      {/* Main Card Container */}
      <div
        className={`max-w-6xl mx-auto ${themeStyles.mainCard} border ${themeStyles.mainCardBorder} rounded-2xl shadow-2xl overflow-hidden`}
      >
        {/* Header */}
        <ConsentPageHeader
          isDark={isDark}
          onToggleTheme={toggleTheme}
          theme={themeStyles}
          authInfo={readAuthInfo.authInfo!}
        />

        <div className="px-3 sm:px-6 py-6 sm:py-8 space-y-6">
          {/* App Header */}
          <ConsentAppHeader app={consentInfoMap.app} theme={themeStyles} />

          {/* Apps and Versions */}
          <AppsInfo
            consentInfoMap={consentInfoMap}
            theme={themeStyles}
            isDark={isDark}
            formData={formData}
            onFormChange={handleFormChange}
            onRegisterFormRef={registerFormRef}
          />

          {/* Status Card */}
          <StatusCard
            theme={themeStyles}
            isLoading={isLoading}
            loadingStatus={loadingStatus}
            error={error || localError}
            success={localSuccess}
          />

          {/* Action Buttons */}
          <ActionButtons
            onDecline={handleDecline}
            onSubmit={handleSubmit}
            theme={themeStyles}
            isLoading={isLoading}
            error={error || localError}
            appName={consentInfoMap.app.name}
          />
        </div>

        {/* Footer */}
        <ConsentFooter />
      </div>
    </div>
  );
}<|MERGE_RESOLUTION|>--- conflicted
+++ resolved
@@ -128,20 +128,12 @@
     formRefs.current[policyIpfsCid] = ref;
   }, []);
 
-<<<<<<< HEAD
-  const isLoading = isJwtLoading || isActionsLoading || isConsentProcessing;
-=======
   const isLoading = isJwtLoading || isActionsLoading || isConsentProcessing || !!localSuccess;
->>>>>>> 97dc5cfd
   const loadingStatus =
     jwtLoadingStatus ||
     actionsLoadingStatus ||
     (isConsentProcessing ? 'Processing consent...' : null);
-<<<<<<< HEAD
-  const error = jwtError || actionsError;
-=======
   const error = jwtError || actionsError || localError;
->>>>>>> 97dc5cfd
 
   return (
     <div className={`min-h-screen w-full transition-colors duration-500 ${themeStyles.bg} sm:p-4`}>
