--- conflicted
+++ resolved
@@ -3,6 +3,8 @@
 import UserLayout from './components/layout/UserLayout';
 import { AppProviders, UserProviders } from './providers';
 import { wrap } from './utils/components';
+
+import { ConnectWallet, Dashboard } from './pages/developer-dashboard';
 
 import { AppsPage } from './pages/developer-dashboard/app';
 import {
@@ -66,9 +68,8 @@
         element: <Home />,
       },
       {
-<<<<<<< HEAD
         path: '/developer',
-        element: <AppDashboard.ConnectWallet />,
+        element: <ConnectWallet />,
       },
       {
         path: '/developer/*',
@@ -76,7 +77,7 @@
         children: [
           {
             path: 'dashboard',
-            element: <AppDashboard.Dashboard />,
+            element: <Dashboard />,
           },
           {
             path: 'apps',
@@ -211,10 +212,6 @@
             element: <DeletePolicyVersionWrapper />,
           },
         ],
-=======
-        path: '/create-app',
-        element: <CreateApp />,
->>>>>>> 25fb14c8
       },
       {
         path: '/appId/:appId',
