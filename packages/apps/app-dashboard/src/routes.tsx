import { Outlet, RouteObject } from 'react-router';
import AppLayout from '@/layout/developer-dashboard/AppLayout';
import UserLayout from '@/layout/user-dashboard/UserLayout';
import { AppProviders, UserProviders } from './providers';
import { wrap } from '@/utils/shared/components';

import { ConnectWallet, Dashboard } from './pages/developer-dashboard';

import {
  AppsWrapper,
  AppOverviewWrapper,
  AppVersionDetailWrapper,
  AppVersionsWrapper,
  AppVersionToolsWrapper,
  CreateAppVersionWrapper,
  EditAppVersionWrapper,
  EditAppWrapper,
  EditPublishedAppWrapper,
  DeleteAppWrapper,
  CreateAppWrapper,
  DeleteAppVersionWrapper,
  ManageDelegateesWrapper,
} from './components/developer-dashboard/app/wrappers';

import {
  ToolsWrapper,
  ToolOverviewWrapper,
  CreateToolWrapper,
  EditToolWrapper,
  CreateToolVersionWrapper,
  ChangeToolOwnerWrapper,
  ToolVersionsWrapper,
  ToolVersionDetailsWrapper,
  EditToolVersionWrapper,
  DeleteToolWrapper,
  DeleteToolVersionWrapper,
} from './components/developer-dashboard/tool/wrappers';

import {
  PoliciesWrapper,
  PolicyOverviewWrapper,
  CreatePolicyWrapper,
  EditPolicyWrapper,
  CreatePolicyVersionWrapper,
  ChangePolicyOwnerWrapper,
  PolicyVersionsWrapper,
  PolicyVersionDetailsWrapper,
  EditPolicyVersionWrapper,
  DeletePolicyWrapper,
  DeletePolicyVersionWrapper,
} from './components/developer-dashboard/policy/wrappers';

<<<<<<< HEAD
import { Home, Wallet, Apps, UserDashboard } from './pages/user-dashboard';
import { ConsentPageWrapper } from './components/user-dashboard/consent/ConsentPageWraper';
=======
import Home from './pages/index';
import Withdraw from './pages/withdraw';
import AppDetails from './pages/appId/[appId]/index';
import AdvancedFunctions from './pages/appId/[appId]/advanced-functions';
import Consent from './pages/appId/[appId]/consent';
import Delegatee from './pages/appId/[appId]/delegatee';
import ToolPolicies from './pages/appId/[appId]/tool-policies';
import CreateApp from './pages/create-app';
>>>>>>> 3a96c2d1

const AppLayoutWithProviders = wrap(() => <Outlet />, [...AppProviders, AppLayout]);

const UserLayoutWithProviders = wrap(() => <Outlet />, [...UserProviders, UserLayout]);

const routes: RouteObject[] = [
  {
    element: <AppLayoutWithProviders />,
    children: [
      {
        path: '/',
        element: <Home />,
      },
      {
        path: '/create-app',
        element: <CreateApp />,
      },
      {
        path: '/developer',
        element: <ConnectWallet />,
      },
      {
        path: '/developer/*',
        element: <Outlet />,
        children: [
          {
            path: 'dashboard',
            element: <Dashboard />,
          },
          {
            path: 'apps',
            element: <AppsWrapper />,
          },
          {
            path: 'create-app/*',
            element: <CreateAppWrapper />,
          },
          {
            path: 'appId/:appId/edit-published-app',
            element: <EditPublishedAppWrapper />,
          },
          {
            path: 'appId/:appId',
            element: <AppOverviewWrapper />,
          },
          {
            path: 'appId/:appId/edit-app',
            element: <EditAppWrapper />,
          },
          {
            path: 'appId/:appId/manage-delegatees',
            element: <ManageDelegateesWrapper />,
          },
          {
            path: 'appId/:appId/delete-app',
            element: <DeleteAppWrapper />,
          },
          {
            path: 'appId/:appId/versions',
            element: <AppVersionsWrapper />,
          },
          {
            path: 'appId/:appId/create-app-version',
            element: <CreateAppVersionWrapper />,
          },
          {
            path: 'appId/:appId/version/:versionId',
            element: <AppVersionDetailWrapper />,
          },
          {
            path: 'appId/:appId/version/:versionId/edit',
            element: <EditAppVersionWrapper />,
          },
          {
            path: 'appId/:appId/version/:versionId/tools',
            element: <AppVersionToolsWrapper />,
          },
          {
            path: 'appId/:appId/version/:versionId/delete-version',
            element: <DeleteAppVersionWrapper />,
          },
          {
            path: 'tools',
            element: <ToolsWrapper />,
          },
          {
            path: 'create-tool',
            element: <CreateToolWrapper />,
          },
          {
            path: 'toolId/:packageName',
            element: <ToolOverviewWrapper />,
          },
          {
            path: 'toolId/:packageName/edit-tool',
            element: <EditToolWrapper />,
          },
          {
            path: 'toolId/:packageName/create-tool-version',
            element: <CreateToolVersionWrapper />,
          },
          {
            path: 'toolId/:packageName/change-tool-owner',
            element: <ChangeToolOwnerWrapper />,
          },
          {
            path: 'toolId/:packageName/versions',
            element: <ToolVersionsWrapper />,
          },
          {
            path: 'toolId/:packageName/version/:version',
            element: <ToolVersionDetailsWrapper />,
          },
          {
            path: 'toolId/:packageName/version/:version/edit-version',
            element: <EditToolVersionWrapper />,
          },
          {
            path: 'toolId/:packageName/delete-tool',
            element: <DeleteToolWrapper />,
          },
          {
            path: 'toolId/:packageName/version/:version/delete-version',
            element: <DeleteToolVersionWrapper />,
          },
          {
            path: 'policies',
            element: <PoliciesWrapper />,
          },
          {
            path: 'create-policy',
            element: <CreatePolicyWrapper />,
          },
          {
            path: 'policyId/:packageName',
            element: <PolicyOverviewWrapper />,
          },
          {
            path: 'policyId/:packageName/edit-policy',
            element: <EditPolicyWrapper />,
          },
          {
            path: 'policyId/:packageName/create-policy-version',
            element: <CreatePolicyVersionWrapper />,
          },
          {
            path: 'policyId/:packageName/change-policy-owner',
            element: <ChangePolicyOwnerWrapper />,
          },
          {
            path: 'policyId/:packageName/versions',
            element: <PolicyVersionsWrapper />,
          },
          {
            path: 'policyId/:packageName/version/:version',
            element: <PolicyVersionDetailsWrapper />,
          },
          {
            path: 'policyId/:packageName/version/:version/edit-version',
            element: <EditPolicyVersionWrapper />,
          },
          {
            path: 'policyId/:packageName/delete-policy',
            element: <DeletePolicyWrapper />,
          },
          {
            path: 'policyId/:packageName/version/:version/delete-version',
            element: <DeletePolicyVersionWrapper />,
          },
        ],
      },
    ],
  },
  {
    element: <UserLayoutWithProviders />,
    children: [
      {
        path: '/user',
        element: <Home />,
      },
      {
        path: '/user/*',
        element: <Outlet />,
        children: [
          {
            path: 'dashboard',
            element: <UserDashboard />,
          },
          {
            path: 'apps',
            element: <Apps />,
          },
          {
            path: 'wallet',
            element: <Wallet />,
          },
          {
            path: 'consent/appId/:appId',
            element: <ConsentPageWrapper />,
          },
        ],
      },
    ],
  },
];

export default routes;<|MERGE_RESOLUTION|>--- conflicted
+++ resolved
@@ -50,22 +50,10 @@
   DeletePolicyVersionWrapper,
 } from './components/developer-dashboard/policy/wrappers';
 
-<<<<<<< HEAD
 import { Home, Wallet, Apps, UserDashboard } from './pages/user-dashboard';
 import { ConsentPageWrapper } from './components/user-dashboard/consent/ConsentPageWraper';
-=======
-import Home from './pages/index';
-import Withdraw from './pages/withdraw';
-import AppDetails from './pages/appId/[appId]/index';
-import AdvancedFunctions from './pages/appId/[appId]/advanced-functions';
-import Consent from './pages/appId/[appId]/consent';
-import Delegatee from './pages/appId/[appId]/delegatee';
-import ToolPolicies from './pages/appId/[appId]/tool-policies';
-import CreateApp from './pages/create-app';
->>>>>>> 3a96c2d1
 
 const AppLayoutWithProviders = wrap(() => <Outlet />, [...AppProviders, AppLayout]);
-
 const UserLayoutWithProviders = wrap(() => <Outlet />, [...UserProviders, UserLayout]);
 
 const routes: RouteObject[] = [
@@ -74,11 +62,7 @@
     children: [
       {
         path: '/',
-        element: <Home />,
-      },
-      {
-        path: '/create-app',
-        element: <CreateApp />,
+        element: <Dashboard />,
       },
       {
         path: '/developer',
