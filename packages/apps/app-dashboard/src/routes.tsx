<<<<<<< HEAD
import { Outlet, RouteObject } from 'react-router-dom';
import AppLayout from './layout/app-dashboard/AppLayout';
import UserLayout from './layout/user-dashboard/UserLayout';
=======
import { Outlet, RouteObject } from 'react-router';
import AppLayout from './components/layout/AppLayout';
import UserLayout from './components/layout/UserLayout';
>>>>>>> 53f30a3c
import { AppProviders, UserProviders } from './providers';

<<<<<<< HEAD
import * as UserPages from './pages/user-dashboard';
import { AppDetail } from './pages/app-dashboard/app-detail';
import { AppDetailLayout } from './layout/app-dashboard/AppDetailLayout';
import { AppDashboard } from './pages/app-dashboard';
import { DashboardLayout } from './layout/app-dashboard/DashboardLayout';
import SharedHome from './pages/shared/home';
=======
import { ConnectWallet, Dashboard } from './pages/developer-dashboard';

import {
  AppsWrapper,
  AppOverviewWrapper,
  AppVersionDetailWrapper,
  AppVersionsWrapper,
  AppVersionToolsWrapper,
  CreateAppVersionWrapper,
  EditAppVersionWrapper,
  EditAppWrapper,
  DeleteAppWrapper,
  CreateAppWrapper,
  DeleteAppVersionWrapper,
} from './components/developer-dashboard/app/wrappers';

import {
  ToolsWrapper,
  ToolOverviewWrapper,
  CreateToolWrapper,
  EditToolWrapper,
  CreateToolVersionWrapper,
  ChangeToolOwnerWrapper,
  ToolVersionsWrapper,
  ToolVersionDetailsWrapper,
  EditToolVersionWrapper,
  DeleteToolWrapper,
  DeleteToolVersionWrapper,
} from './components/developer-dashboard/tool/wrappers';

import {
  PoliciesWrapper,
  PolicyOverviewWrapper,
  CreatePolicyWrapper,
  EditPolicyWrapper,
  CreatePolicyVersionWrapper,
  ChangePolicyOwnerWrapper,
  PolicyVersionsWrapper,
  PolicyVersionDetailsWrapper,
  EditPolicyVersionWrapper,
  DeletePolicyWrapper,
  DeletePolicyVersionWrapper,
} from './components/developer-dashboard/policy/wrappers';

import Home from './pages/index';
import Withdraw from './pages/withdraw';
import AppDetails from './pages/appId/[appId]/index';
import AdvancedFunctions from './pages/appId/[appId]/advanced-functions';
import Consent from './pages/appId/[appId]/consent';
import Delegatee from './pages/appId/[appId]/delegatee';
import ToolPolicies from './pages/appId/[appId]/tool-policies';
>>>>>>> 53f30a3c

// Root route for shared home page
const rootRoute = {
  path: '/',
  element: <SharedHome />,
};

<<<<<<< HEAD
const appRoutes = {
  element: (
    <>
      {AppProviders.reduceRight(
        (children, Provider) => (
          <Provider>{children}</Provider>
        ),
        <AppLayout>
          <Outlet />
        </AppLayout>,
      )}
    </>
  ),
  children: [
    // Connect wallet page at /developer
    {
      path: '/developer',
      element: <AppDashboard.ConnectWallet />,
    },
    // Main dashboard routes with shared layout
    {
      path: '/developer/*',
      element: (
        <DashboardLayout>
          <Outlet />
        </DashboardLayout>
      ),
      children: [
        {
          path: 'dashboard',
          element: <AppDashboard.Dashboard />,
        },
        {
          path: 'apps',
          element: <AppDashboard.Apps />,
        },
        {
          path: 'tools',
          element: <AppDashboard.Tools />,
        },
        {
          path: 'policies',
          element: <AppDashboard.Policies />,
        },
        {
          path: 'create-app',
          element: <AppDashboard.CreateApp />,
        },
        {
          path: 'create-tool',
          element: <AppDashboard.CreateTool />,
        },
        {
          path: 'create-policy',
          element: <AppDashboard.CreatePolicy />,
        },
      ],
    },
    {
      path: '/appId/:appId/*',
      element: (
        <AppDetailLayout>
          <Outlet />
        </AppDetailLayout>
      ),
      children: [
        {
          index: true,
          element: <AppDetail.Overview />,
        },
        {
          path: 'versions',
          element: <AppDetail.Versions />,
        },
        {
          path: 'version/:versionId',
          element: <AppDetail.Version />,
        },
        {
          path: 'version/:versionId/edit',
          element: <AppDetail.Version />,
        },
        {
          path: 'edit-app',
          element: <AppDetail.Edit />,
        },
        {
          path: 'delete-app',
          element: <AppDetail.Delete />,
        },
        {
          path: 'create-app-version',
          element: <AppDetail.CreateVersion />,
        },
      ],
    },
  ],
};

const userRoutes = {
  element: (
    <>
      {UserProviders.reduceRight(
        (children, Provider) => (
          <Provider>{children}</Provider>
        ),
        <UserLayout>
          <Outlet />
        </UserLayout>,
      )}
    </>
  ),
  children: [
    {
      path: '/user/wallet',
      element: <UserPages.Withdraw />,
    },
    {
      path: '/user/dashboard',
      element: <UserPages.Dashboard />,
    },
    {
      path: '/user',
      element: <UserPages.Home />,
    },
    {
      path: '/user/apps',
      element: <UserPages.Apps />,
    },
    {
      path: '/user/explorer',
      element: <UserPages.Explorer />,
    },
    {
      path: '/user/explorer/appId/:appId',
      element: <UserPages.Explorer />,
    },
    {
      path: '/user/appId/:appId',
      element: <UserPages.AppDetails />,
    },
  ],
};

const routes: RouteObject[] = [rootRoute, appRoutes, userRoutes];
=======
const routes: RouteObject[] = [
  {
    element: <AppLayoutWithProviders />,
    children: [
      {
        path: '/',
        element: <Home />,
      },
      {
        path: '/developer',
        element: <ConnectWallet />,
      },
      {
        path: '/developer/*',
        element: <Outlet />,
        children: [
          {
            path: 'dashboard',
            element: <Dashboard />,
          },
          {
            path: 'apps',
            element: <AppsWrapper />,
          },
          {
            path: 'create-app/*',
            element: <CreateAppWrapper />,
          },
          {
            path: 'appId/:appId',
            element: <AppOverviewWrapper />,
          },
          {
            path: 'appId/:appId/edit-app',
            element: <EditAppWrapper />,
          },
          {
            path: 'appId/:appId/delete-app',
            element: <DeleteAppWrapper />,
          },
          {
            path: 'appId/:appId/versions',
            element: <AppVersionsWrapper />,
          },
          {
            path: 'appId/:appId/create-app-version',
            element: <CreateAppVersionWrapper />,
          },
          {
            path: 'appId/:appId/version/:versionId',
            element: <AppVersionDetailWrapper />,
          },
          {
            path: 'appId/:appId/version/:versionId/edit',
            element: <EditAppVersionWrapper />,
          },
          {
            path: 'appId/:appId/version/:versionId/tools',
            element: <AppVersionToolsWrapper />,
          },
          {
            path: 'appId/:appId/version/:versionId/delete-version',
            element: <DeleteAppVersionWrapper />,
          },
          {
            path: 'tools',
            element: <ToolsWrapper />,
          },
          {
            path: 'create-tool',
            element: <CreateToolWrapper />,
          },
          {
            path: 'toolId/:packageName',
            element: <ToolOverviewWrapper />,
          },
          {
            path: 'toolId/:packageName/edit-tool',
            element: <EditToolWrapper />,
          },
          {
            path: 'toolId/:packageName/create-tool-version',
            element: <CreateToolVersionWrapper />,
          },
          {
            path: 'toolId/:packageName/change-tool-owner',
            element: <ChangeToolOwnerWrapper />,
          },
          {
            path: 'toolId/:packageName/versions',
            element: <ToolVersionsWrapper />,
          },
          {
            path: 'toolId/:packageName/version/:version',
            element: <ToolVersionDetailsWrapper />,
          },
          {
            path: 'toolId/:packageName/version/:version/edit-version',
            element: <EditToolVersionWrapper />,
          },
          {
            path: 'toolId/:packageName/delete-tool',
            element: <DeleteToolWrapper />,
          },
          {
            path: 'toolId/:packageName/version/:version/delete-version',
            element: <DeleteToolVersionWrapper />,
          },
          {
            path: 'policies',
            element: <PoliciesWrapper />,
          },
          {
            path: 'create-policy',
            element: <CreatePolicyWrapper />,
          },
          {
            path: 'policyId/:packageName',
            element: <PolicyOverviewWrapper />,
          },
          {
            path: 'policyId/:packageName/edit-policy',
            element: <EditPolicyWrapper />,
          },
          {
            path: 'policyId/:packageName/create-policy-version',
            element: <CreatePolicyVersionWrapper />,
          },
          {
            path: 'policyId/:packageName/change-policy-owner',
            element: <ChangePolicyOwnerWrapper />,
          },
          {
            path: 'policyId/:packageName/versions',
            element: <PolicyVersionsWrapper />,
          },
          {
            path: 'policyId/:packageName/version/:version',
            element: <PolicyVersionDetailsWrapper />,
          },
          {
            path: 'policyId/:packageName/version/:version/edit-version',
            element: <EditPolicyVersionWrapper />,
          },
          {
            path: 'policyId/:packageName/delete-policy',
            element: <DeletePolicyWrapper />,
          },
          {
            path: 'policyId/:packageName/version/:version/delete-version',
            element: <DeletePolicyVersionWrapper />,
          },
        ],
      },
      {
        path: '/appId/:appId',
        element: <AppDetails />,
      },
      {
        path: '/appId/:appId/advanced-functions',
        element: <AdvancedFunctions />,
      },
      {
        path: '/appId/:appId/delegatee',
        element: <Delegatee />,
      },
      {
        path: '/appId/:appId/tool-policies',
        element: <ToolPolicies />,
      },
    ],
  },
  {
    element: <UserLayoutWithProviders />,
    children: [
      {
        path: '/withdraw',
        element: <Withdraw />,
      },
      {
        path: '/appId/:appId/consent',
        element: <Consent />,
      },
    ],
  },
];
>>>>>>> 53f30a3c

export default routes;<|MERGE_RESOLUTION|>--- conflicted
+++ resolved
@@ -1,22 +1,9 @@
-<<<<<<< HEAD
-import { Outlet, RouteObject } from 'react-router-dom';
-import AppLayout from './layout/app-dashboard/AppLayout';
-import UserLayout from './layout/user-dashboard/UserLayout';
-=======
 import { Outlet, RouteObject } from 'react-router';
-import AppLayout from './components/layout/AppLayout';
-import UserLayout from './components/layout/UserLayout';
->>>>>>> 53f30a3c
+import AppLayout from '@/layout/app-dashboard/AppLayout';
+import UserLayout from '@/layout/user-dashboard/UserLayout';
 import { AppProviders, UserProviders } from './providers';
-
-<<<<<<< HEAD
-import * as UserPages from './pages/user-dashboard';
-import { AppDetail } from './pages/app-dashboard/app-detail';
-import { AppDetailLayout } from './layout/app-dashboard/AppDetailLayout';
-import { AppDashboard } from './pages/app-dashboard';
-import { DashboardLayout } from './layout/app-dashboard/DashboardLayout';
-import SharedHome from './pages/shared/home';
-=======
+import { wrap } from '@/utils/shared/components';
+
 import { ConnectWallet, Dashboard } from './pages/developer-dashboard';
 
 import {
@@ -61,168 +48,13 @@
   DeletePolicyVersionWrapper,
 } from './components/developer-dashboard/policy/wrappers';
 
-import Home from './pages/index';
-import Withdraw from './pages/withdraw';
-import AppDetails from './pages/appId/[appId]/index';
-import AdvancedFunctions from './pages/appId/[appId]/advanced-functions';
-import Consent from './pages/appId/[appId]/consent';
-import Delegatee from './pages/appId/[appId]/delegatee';
-import ToolPolicies from './pages/appId/[appId]/tool-policies';
->>>>>>> 53f30a3c
-
-// Root route for shared home page
-const rootRoute = {
-  path: '/',
-  element: <SharedHome />,
-};
-
-<<<<<<< HEAD
-const appRoutes = {
-  element: (
-    <>
-      {AppProviders.reduceRight(
-        (children, Provider) => (
-          <Provider>{children}</Provider>
-        ),
-        <AppLayout>
-          <Outlet />
-        </AppLayout>,
-      )}
-    </>
-  ),
-  children: [
-    // Connect wallet page at /developer
-    {
-      path: '/developer',
-      element: <AppDashboard.ConnectWallet />,
-    },
-    // Main dashboard routes with shared layout
-    {
-      path: '/developer/*',
-      element: (
-        <DashboardLayout>
-          <Outlet />
-        </DashboardLayout>
-      ),
-      children: [
-        {
-          path: 'dashboard',
-          element: <AppDashboard.Dashboard />,
-        },
-        {
-          path: 'apps',
-          element: <AppDashboard.Apps />,
-        },
-        {
-          path: 'tools',
-          element: <AppDashboard.Tools />,
-        },
-        {
-          path: 'policies',
-          element: <AppDashboard.Policies />,
-        },
-        {
-          path: 'create-app',
-          element: <AppDashboard.CreateApp />,
-        },
-        {
-          path: 'create-tool',
-          element: <AppDashboard.CreateTool />,
-        },
-        {
-          path: 'create-policy',
-          element: <AppDashboard.CreatePolicy />,
-        },
-      ],
-    },
-    {
-      path: '/appId/:appId/*',
-      element: (
-        <AppDetailLayout>
-          <Outlet />
-        </AppDetailLayout>
-      ),
-      children: [
-        {
-          index: true,
-          element: <AppDetail.Overview />,
-        },
-        {
-          path: 'versions',
-          element: <AppDetail.Versions />,
-        },
-        {
-          path: 'version/:versionId',
-          element: <AppDetail.Version />,
-        },
-        {
-          path: 'version/:versionId/edit',
-          element: <AppDetail.Version />,
-        },
-        {
-          path: 'edit-app',
-          element: <AppDetail.Edit />,
-        },
-        {
-          path: 'delete-app',
-          element: <AppDetail.Delete />,
-        },
-        {
-          path: 'create-app-version',
-          element: <AppDetail.CreateVersion />,
-        },
-      ],
-    },
-  ],
-};
-
-const userRoutes = {
-  element: (
-    <>
-      {UserProviders.reduceRight(
-        (children, Provider) => (
-          <Provider>{children}</Provider>
-        ),
-        <UserLayout>
-          <Outlet />
-        </UserLayout>,
-      )}
-    </>
-  ),
-  children: [
-    {
-      path: '/user/wallet',
-      element: <UserPages.Withdraw />,
-    },
-    {
-      path: '/user/dashboard',
-      element: <UserPages.Dashboard />,
-    },
-    {
-      path: '/user',
-      element: <UserPages.Home />,
-    },
-    {
-      path: '/user/apps',
-      element: <UserPages.Apps />,
-    },
-    {
-      path: '/user/explorer',
-      element: <UserPages.Explorer />,
-    },
-    {
-      path: '/user/explorer/appId/:appId',
-      element: <UserPages.Explorer />,
-    },
-    {
-      path: '/user/appId/:appId',
-      element: <UserPages.AppDetails />,
-    },
-  ],
-};
-
-const routes: RouteObject[] = [rootRoute, appRoutes, userRoutes];
-=======
+import Home from './pages/shared/home';
+import Withdraw from './pages/user-dashboard/wallet';
+import AppDetails from './pages/user-dashboard/app-details';
+
+const AppLayoutWithProviders = wrap(() => <Outlet />, [...AppProviders, AppLayout]);
+const UserLayoutWithProviders = wrap(() => <Outlet />, [...UserProviders, UserLayout]);
+
 const routes: RouteObject[] = [
   {
     element: <AppLayoutWithProviders />,
@@ -380,18 +212,6 @@
       {
         path: '/appId/:appId',
         element: <AppDetails />,
-      },
-      {
-        path: '/appId/:appId/advanced-functions',
-        element: <AdvancedFunctions />,
-      },
-      {
-        path: '/appId/:appId/delegatee',
-        element: <Delegatee />,
-      },
-      {
-        path: '/appId/:appId/tool-policies',
-        element: <ToolPolicies />,
       },
     ],
   },
@@ -402,13 +222,8 @@
         path: '/withdraw',
         element: <Withdraw />,
       },
-      {
-        path: '/appId/:appId/consent',
-        element: <Consent />,
-      },
     ],
   },
 ];
->>>>>>> 53f30a3c
 
 export default routes;