import { formatEther } from 'viem';
import { bundledVincentAbility as solTransactionSignerBundledAbility } from '@lit-protocol/vincent-ability-sol-transaction-signer';
<<<<<<< HEAD
import { vincentPolicyMetadata as solContractWhitelistPolicyMetadata } from '@lit-protocol/vincent-policy-sol-contract-whitelist';
=======
import { constants } from '@lit-protocol/vincent-wrapped-keys';

const { LIT_PREFIX } = constants;
>>>>>>> 65280fa6

import {
  disconnectVincentAbilityClients,
  getVincentAbilityClient,
} from '@lit-protocol/vincent-app-sdk/abilityClient';
import { ethers } from 'ethers';
import type { PermissionData } from '@lit-protocol/vincent-contracts-sdk';
import { getClient } from '@lit-protocol/vincent-contracts-sdk';
import { LitNodeClient } from '@lit-protocol/lit-node-client';
import {
  Keypair,
  Transaction,
  VersionedTransaction,
  TransactionMessage,
  SystemProgram,
  PublicKey,
  LAMPORTS_PER_SOL,
  Connection,
  clusterApiUrl,
  Cluster,
} from '@solana/web3.js';

import {
  checkShouldMintAndFundPkp,
  DATIL_PUBLIC_CLIENT,
  getTestConfig,
  TEST_APP_DELEGATEE_ACCOUNT,
  TEST_APP_DELEGATEE_PRIVATE_KEY,
  TEST_APP_MANAGER_PRIVATE_KEY,
  TEST_CONFIG_PATH,
  TestConfig,
  YELLOWSTONE_RPC_URL,
  TEST_SOLANA_FUNDER_PRIVATE_KEY,
} from './helpers';
import {
  fundAppDelegateeIfNeeded,
  permitAppVersionForAgentWalletPkp,
  permitAbilitiesForAgentWalletPkp,
  registerNewApp,
  removeAppDelegateeIfNeeded,
} from './helpers/setup-fixtures';
import * as util from 'node:util';
import { privateKeyToAccount } from 'viem/accounts';

import { checkShouldMintCapacityCredit } from './helpers/check-mint-capcity-credit';
import { LIT_NETWORK } from '@lit-protocol/constants';

import { api } from '@lit-protocol/vincent-wrapped-keys';
const { getVincentRegistryAccessControlCondition } = api;

<<<<<<< HEAD
// const SOLANA_CLUSTER = 'mainnet-beta';
=======
>>>>>>> 65280fa6
const SOLANA_CLUSTER = 'devnet';

// Extend Jest timeout to 4 minutes
jest.setTimeout(240000);

const contractClient = getClient({
  signer: new ethers.Wallet(
    TEST_APP_MANAGER_PRIVATE_KEY,
    new ethers.providers.JsonRpcProvider(YELLOWSTONE_RPC_URL),
  ),
});

// Create a delegatee wallet for ability execution
const getDelegateeWallet = () => {
  return new ethers.Wallet(
    TEST_APP_DELEGATEE_PRIVATE_KEY as string,
    new ethers.providers.JsonRpcProvider(YELLOWSTONE_RPC_URL),
  );
};

const getSolanaTransactionSignerAbilityClient = () => {
  return getVincentAbilityClient({
    bundledVincentAbility: solTransactionSignerBundledAbility,
    ethersSigner: getDelegateeWallet(),
  });
};

const fundIfNeeded = async ({
  keypair,
  txSendAmount,
  faucetFundAmount,
}: {
  keypair: Keypair;
  txSendAmount: number;
  faucetFundAmount: number;
}) => {
  const connection = new Connection(clusterApiUrl(SOLANA_CLUSTER), 'confirmed');
  const balance = await connection.getBalance(keypair.publicKey);
  console.log('[fundIfNeeded] Current keypair balance:', balance / LAMPORTS_PER_SOL, 'SOL');

  // Calculate minimum required balance (TX_SEND_AMOUNT + estimated gas fees)
  const ESTIMATED_GAS_FEE = 0.000005 * LAMPORTS_PER_SOL; // ~0.000005 SOL for gas

  if (balance < txSendAmount + ESTIMATED_GAS_FEE) {
    console.log('[fundIfNeeded] Balance insufficient, funding from funder account...');
    const funderKeypair = Keypair.fromSecretKey(Buffer.from(TEST_SOLANA_FUNDER_PRIVATE_KEY, 'hex'));

    // Check funder balance
    const funderBalance = await connection.getBalance(funderKeypair.publicKey);
    console.log('[fundIfNeeded] Funder balance:', funderBalance / LAMPORTS_PER_SOL, 'SOL');
    if (funderBalance < faucetFundAmount) {
      throw new Error(
        `Funder account has insufficient balance: ${funderBalance / LAMPORTS_PER_SOL} SOL`,
      );
    }

    // Create transfer transaction from funder to keypair
    const transferTx = new Transaction().add(
      SystemProgram.transfer({
        fromPubkey: funderKeypair.publicKey,
        toPubkey: keypair.publicKey,
        lamports: faucetFundAmount,
      }),
    );

    // Set recent blockhash and sign
    const { blockhash, lastValidBlockHeight } = await connection.getLatestBlockhash();
    transferTx.recentBlockhash = blockhash;
    transferTx.feePayer = funderKeypair.publicKey;
    transferTx.sign(funderKeypair);

    // Send and confirm transaction
    const signature = await connection.sendRawTransaction(transferTx.serialize(), {
      skipPreflight: false,
    });

    await connection.confirmTransaction(
      {
        signature,
        blockhash,
        lastValidBlockHeight,
      },
      'confirmed',
    );
    console.log(
      '[fundIfNeeded] Funded keypair with',
      faucetFundAmount / LAMPORTS_PER_SOL,
      'SOL. Tx:',
      signature,
    );

    // Verify new balance
    const newBalance = await connection.getBalance(keypair.publicKey);
    console.log('[fundIfNeeded] New keypair balance:', newBalance / LAMPORTS_PER_SOL, 'SOL');
  } else {
    console.log('[fundIfNeeded] Balance sufficient, no funding needed');
  }
};

const createSolanaTransferTransaction = async ({
  cluster,
  from,
  to,
  lamports,
}: {
  cluster: Cluster;
  from: PublicKey;
  to: PublicKey;
  lamports: number;
}) => {
  const transaction = new Transaction();
  transaction.add(
    SystemProgram.transfer({
      fromPubkey: from,
      toPubkey: to,
      lamports,
    }),
  );

  // Fetch recent blockhash from the network
  const connection = new Connection(clusterApiUrl(cluster), 'confirmed');
  const { blockhash } = await connection.getLatestBlockhash();
  transaction.recentBlockhash = blockhash;
  transaction.feePayer = from;

  return transaction;
};

const createSolanaVersionedTransferTransaction = async ({
  cluster,
  from,
  to,
  lamports,
}: {
  cluster: Cluster;
  from: PublicKey;
  to: PublicKey;
  lamports: number;
}) => {
  const connection = new Connection(clusterApiUrl(cluster), 'confirmed');
  const { blockhash } = await connection.getLatestBlockhash();

  const instructions = [
    SystemProgram.transfer({
      fromPubkey: from,
      toPubkey: to,
      lamports,
    }),
  ];

  const messageV0 = new TransactionMessage({
    payerKey: from,
    recentBlockhash: blockhash,
    instructions,
  }).compileToV0Message();

  return new VersionedTransaction(messageV0);
};

const createMultiSignatureTransaction = async ({
  cluster,
  from,
  to,
  lamports,
  additionalSigner,
}: {
  cluster: Cluster;
  from: PublicKey;
  to: PublicKey;
  lamports: number;
  additionalSigner: PublicKey;
}) => {
  const transaction = new Transaction();
  transaction.add(
    SystemProgram.transfer({
      fromPubkey: from,
      toPubkey: to,
      lamports,
    }),
  );

  // Add the additional signer to make this transaction require multiple signatures
  transaction.add(
    SystemProgram.transfer({
      fromPubkey: additionalSigner,
      toPubkey: to,
      lamports: 1, // Minimal transfer amount
    }),
  );

  // Fetch recent blockhash from the network
  const connection = new Connection(clusterApiUrl(cluster), 'confirmed');
  const { blockhash } = await connection.getLatestBlockhash();
  transaction.recentBlockhash = blockhash;
  transaction.feePayer = from;

  return transaction;
};

const submitAndVerifyTransaction = async ({
  cluster,
  signedTransactionBase64,
  testName,
}: {
  cluster: Cluster;
  signedTransactionBase64: string;
  testName: string;
}) => {
  const connection = new Connection(clusterApiUrl(cluster), 'confirmed');
  const signedTxBuffer = Buffer.from(signedTransactionBase64, 'base64');

  console.log(`[${testName}] Submitting transaction to Solana network`);
  const signature = await connection.sendRawTransaction(signedTxBuffer, {
    skipPreflight: false,
    preflightCommitment: 'confirmed',
  });
  console.log(`[${testName}] Transaction signature:`, signature);

  const latestBlockhash = await connection.getLatestBlockhash('confirmed');
  const confirmation = await connection.confirmTransaction(
    {
      signature,
      blockhash: latestBlockhash.blockhash,
      lastValidBlockHeight: latestBlockhash.lastValidBlockHeight,
    },
    'confirmed',
  );
  expect(confirmation.value.err).toBeNull();
  console.log(`[${testName}] Transaction confirmed in block`);

  const txDetails = await connection.getTransaction(signature, {
    commitment: 'confirmed',
    maxSupportedTransactionVersion: 0,
  });
  expect(txDetails).toBeDefined();
  expect(txDetails?.slot).toBeGreaterThan(0);
  expect(txDetails?.blockTime).toBeDefined();

  console.log(`[${testName}] Transaction successfully included in block:`, {
    slot: txDetails?.slot,
    blockTime: txDetails?.blockTime,
    signature,
  });
};

describe('Solana Transaction Signer Ability E2E Tests', () => {
  // Define permission data for all abilities and policies
  const PERMISSION_DATA: PermissionData = {
    [solTransactionSignerBundledAbility.ipfsCid]: {
      [solContractWhitelistPolicyMetadata.ipfsCid]: {
        whitelist: {
          devnet: [
            '11111111111111111111111111111111',
            'MemoSq4gqABAXKb96qnH8TysNcWxMyWCqXgDLGmfcHr',
          ],
          'mainnet-beta': [],
        },
      },
    },
  };

  // An array of the IPFS cid of each ability to be tested, computed from the keys of PERMISSION_DATA
  const ABILITY_IPFS_IDS: string[] = Object.keys(PERMISSION_DATA);

  // Define the policies for each ability, computed from ABILITY_IPFS_IDS and PERMISSION_DATA
  const ABILITY_POLICIES = ABILITY_IPFS_IDS.map((abilityIpfsCid) => {
    // Get the policy IPFS CIDs for this ability from PERMISSION_DATA
    return Object.keys(PERMISSION_DATA[abilityIpfsCid]);
  });

  const FAUCET_FUND_AMOUNT = 0.001 * LAMPORTS_PER_SOL;
  const TX_SEND_AMOUNT = 0.00001 * LAMPORTS_PER_SOL;

  let TEST_CONFIG: TestConfig;
  let LIT_NODE_CLIENT: LitNodeClient;
  let TEST_SOLANA_KEYPAIR: Keypair;
  let CIPHERTEXT: string;
  let DATA_TO_ENCRYPT_HASH: string;
  let EVM_CONTRACT_CONDITION: any;
  let SERIALIZED_TRANSACTION: string;
  let VERSIONED_SERIALIZED_TRANSACTION: string;

  afterAll(async () => {
    console.log('Disconnecting from Lit node client...');
    await disconnectVincentAbilityClients();
    await LIT_NODE_CLIENT.disconnect();
  });

  beforeAll(async () => {
    TEST_CONFIG = getTestConfig(TEST_CONFIG_PATH);
    TEST_CONFIG = await checkShouldMintAndFundPkp(TEST_CONFIG);
    TEST_CONFIG = await checkShouldMintCapacityCredit(TEST_CONFIG);

    // The App Manager needs to have Lit test tokens
    // in order to interact with the Vincent contract
    const appManagerLitTestTokenBalance = await DATIL_PUBLIC_CLIENT.getBalance({
      address: privateKeyToAccount(TEST_APP_MANAGER_PRIVATE_KEY as `0x${string}`).address,
    });
    if (appManagerLitTestTokenBalance === 0n) {
      throw new Error(
        `❌ App Manager has no Lit test tokens. Please fund ${
          privateKeyToAccount(TEST_APP_MANAGER_PRIVATE_KEY as `0x${string}`).address
        } with Lit test tokens`,
      );
    } else {
      console.log(
        `ℹ️  App Manager has ${formatEther(appManagerLitTestTokenBalance)} Lit test tokens`,
      );
    }

    await fundAppDelegateeIfNeeded();

    LIT_NODE_CLIENT = new LitNodeClient({
      litNetwork: LIT_NETWORK.Datil,
      debug: true,
    });
    await LIT_NODE_CLIENT.connect();

    EVM_CONTRACT_CONDITION = await getVincentRegistryAccessControlCondition({
      delegatorAddress: TEST_CONFIG.userPkp!.ethAddress!,
    });

    TEST_SOLANA_KEYPAIR = Keypair.generate();
    console.log('TEST_SOLANA_KEYPAIR.publicKey', TEST_SOLANA_KEYPAIR.publicKey.toString());
    console.log(
      'TEST_SOLANA_KEYPAIR.secretKey',
      Buffer.from(TEST_SOLANA_KEYPAIR.secretKey).toString('hex'),
    );

    await fundIfNeeded({
      keypair: TEST_SOLANA_KEYPAIR,
      txSendAmount: TX_SEND_AMOUNT,
      faucetFundAmount: FAUCET_FUND_AMOUNT,
    });

    const transaction = await createSolanaTransferTransaction({
      cluster: SOLANA_CLUSTER,
      from: TEST_SOLANA_KEYPAIR.publicKey,
      to: TEST_SOLANA_KEYPAIR.publicKey,
      lamports: TX_SEND_AMOUNT,
    });

    SERIALIZED_TRANSACTION = transaction
      .serialize({ requireAllSignatures: false })
      .toString('base64');

    const versionedTransaction = await createSolanaVersionedTransferTransaction({
      cluster: SOLANA_CLUSTER,
      from: TEST_SOLANA_KEYPAIR.publicKey,
      to: TEST_SOLANA_KEYPAIR.publicKey,
      lamports: TX_SEND_AMOUNT,
    });

    VERSIONED_SERIALIZED_TRANSACTION = Buffer.from(versionedTransaction.serialize()).toString(
      'base64',
    );

    const { ciphertext, dataToEncryptHash } = await LIT_NODE_CLIENT.encrypt({
      evmContractConditions: [EVM_CONTRACT_CONDITION],
      dataToEncrypt: new TextEncoder().encode(
        `${LIT_PREFIX}${Buffer.from(TEST_SOLANA_KEYPAIR.secretKey).toString('hex')}`,
      ),
    });
    CIPHERTEXT = ciphertext;
    DATA_TO_ENCRYPT_HASH = dataToEncryptHash;
  });

  it('should permit the Solana Transaction Signer Ability for the Agent Wallet PKP', async () => {
    await permitAbilitiesForAgentWalletPkp(
      [solTransactionSignerBundledAbility.ipfsCid],
      TEST_CONFIG,
    );
  });

  it('should remove TEST_APP_DELEGATEE_ACCOUNT from an existing App if needed', async () => {
    await removeAppDelegateeIfNeeded();
  });

  it('should register a new App', async () => {
    TEST_CONFIG = await registerNewApp(
      ABILITY_IPFS_IDS,
      ABILITY_POLICIES,
      TEST_CONFIG,
      TEST_CONFIG_PATH,
    );
  });

  it('should permit the App version for the Agent Wallet PKP', async () => {
    await permitAppVersionForAgentWalletPkp(PERMISSION_DATA, TEST_CONFIG);
  });

  it('should validate the Delegatee has permission to execute the Solana Transaction Signer Ability with the Agent Wallet PKP', async () => {
    const validationResult = await contractClient.validateAbilityExecutionAndGetPolicies({
      delegateeAddress: TEST_APP_DELEGATEE_ACCOUNT.address,
      pkpEthAddress: TEST_CONFIG.userPkp!.ethAddress!,
      abilityIpfsCid: ABILITY_IPFS_IDS[0],
    });

    expect(validationResult).toBeDefined();
    expect(validationResult.isPermitted).toBe(true);
    expect(validationResult.appId).toBe(TEST_CONFIG.appId!);
    expect(validationResult.appVersion).toBe(TEST_CONFIG.appVersion!);
    expect(Object.keys(validationResult.decodedPolicies)).toHaveLength(1);
    expect(Object.keys(validationResult.decodedPolicies)).toContain(
      solContractWhitelistPolicyMetadata.ipfsCid,
    );
  });

  it('should run precheck and validate transaction deserialization', async () => {
    const client = getSolanaTransactionSignerAbilityClient();
    const precheckResult = await client.precheck(
      {
        cluster: SOLANA_CLUSTER,
        serializedTransaction: SERIALIZED_TRANSACTION,
        ciphertext: CIPHERTEXT,
        dataToEncryptHash: DATA_TO_ENCRYPT_HASH,
      },
      { delegatorPkpEthAddress: TEST_CONFIG.userPkp!.ethAddress! },
    );

    console.log(
      '[should run precheck and validate transaction deserialization]',
      util.inspect(precheckResult, { depth: 10 }),
    );

    expect(precheckResult.success).toBe(true);
    if (!precheckResult.success) {
      throw new Error(precheckResult.runtimeError);
    }

    expect(precheckResult.context).toBeDefined();
    expect(precheckResult.context?.policiesContext).toBeDefined();
    expect(precheckResult.context?.policiesContext?.allow).toBe(true);

    const policyName = '@lit-protocol/vincent-policy-sol-contract-whitelist';
    expect(precheckResult.context?.policiesContext?.evaluatedPolicies).toContain(policyName);
    expect(precheckResult.context?.policiesContext?.allowedPolicies).toBeDefined();
    expect(precheckResult.context?.policiesContext?.allowedPolicies?.[policyName]).toBeDefined();
    expect(
      precheckResult.context?.policiesContext?.allowedPolicies?.[policyName]?.result,
    ).toBeDefined();
    expect(
      precheckResult.context?.policiesContext?.allowedPolicies?.[policyName]?.result
        ?.whitelistedProgramIds,
    ).toBeDefined();
    expect(
      precheckResult.context?.policiesContext?.allowedPolicies?.[policyName]?.result
        ?.whitelistedProgramIds,
    ).toContain('11111111111111111111111111111111');
  });

  it('should run precheck and deny because the program ID is not whitelisted', async () => {
    const transaction = await createSolanaTransferTransaction({
      cluster: 'mainnet-beta',
      from: TEST_SOLANA_KEYPAIR.publicKey,
      to: TEST_SOLANA_KEYPAIR.publicKey,
      lamports: TX_SEND_AMOUNT,
    });
    const serializedTransaction = transaction
      .serialize({ requireAllSignatures: false })
      .toString('base64');

    const client = getSolanaTransactionSignerAbilityClient();
    const precheckResult = await client.precheck(
      {
        cluster: 'mainnet-beta',
        serializedTransaction,
        ciphertext: CIPHERTEXT,
        dataToEncryptHash: DATA_TO_ENCRYPT_HASH,
      },
      { delegatorPkpEthAddress: TEST_CONFIG.userPkp!.ethAddress! },
    );

    console.log(
      '[should run precheck and deny because the program ID is not whitelisted]',
      util.inspect(precheckResult, { depth: 10 }),
    );

    expect(precheckResult.success).toBe(true);
    if (!precheckResult.success) {
      throw new Error(precheckResult.runtimeError);
    }

    expect(precheckResult.context).toBeDefined();
    expect(precheckResult.context?.policiesContext).toBeDefined();
    expect(precheckResult.context?.policiesContext?.allow).toBe(false);

    const policyName = '@lit-protocol/vincent-policy-sol-contract-whitelist';
    expect(precheckResult.context?.policiesContext?.evaluatedPolicies).toContain(policyName);
    expect(precheckResult.context?.policiesContext?.deniedPolicy).toBeDefined();
    expect(precheckResult.context?.policiesContext?.deniedPolicy?.packageName).toBe(policyName);
    expect(precheckResult.context?.policiesContext?.deniedPolicy?.result).toBeDefined();
    expect(precheckResult.context?.policiesContext?.deniedPolicy?.result?.reason).toBe(
      'Transaction includes non-whitelisted program IDs',
    );
    expect(
      precheckResult.context?.policiesContext?.deniedPolicy?.result?.nonWhitelistedProgramIds,
    ).toBeDefined();
    expect(
      precheckResult.context?.policiesContext?.deniedPolicy?.result?.nonWhitelistedProgramIds,
    ).toContain('11111111111111111111111111111111');
  });

  it('should run execute and return a signed transaction', async () => {
    const client = getSolanaTransactionSignerAbilityClient();
    const executeResult = await client.execute(
      {
        cluster: SOLANA_CLUSTER,
        serializedTransaction: SERIALIZED_TRANSACTION,
        ciphertext: CIPHERTEXT,
        dataToEncryptHash: DATA_TO_ENCRYPT_HASH,
      },
      { delegatorPkpEthAddress: TEST_CONFIG.userPkp!.ethAddress! },
    );

    console.log(
      '[should run execute and return a signed transaction]',
      util.inspect(executeResult, { depth: 10 }),
    );

    expect(executeResult.success).toBe(true);
    expect(executeResult.result).toBeDefined();

    expect(executeResult.context).toBeDefined();
    expect(executeResult.context?.policiesContext).toBeDefined();
    expect(executeResult.context?.policiesContext?.allow).toBe(true);

    const policyName = '@lit-protocol/vincent-policy-sol-contract-whitelist';
    expect(executeResult.context?.policiesContext?.evaluatedPolicies).toContain(policyName);
    expect(executeResult.context?.policiesContext?.allowedPolicies).toBeDefined();
    expect(executeResult.context?.policiesContext?.allowedPolicies?.[policyName]).toBeDefined();
    expect(
      executeResult.context?.policiesContext?.allowedPolicies?.[policyName]?.result,
    ).toBeDefined();
    expect(
      executeResult.context?.policiesContext?.allowedPolicies?.[policyName]?.result
        ?.whitelistedProgramIds,
    ).toBeDefined();
    expect(
      executeResult.context?.policiesContext?.allowedPolicies?.[policyName]?.result
        ?.whitelistedProgramIds,
    ).toContain('11111111111111111111111111111111');

    const signedTransaction = (executeResult.result! as { signedTransaction: string })
      .signedTransaction;

    // Validate it's a base64 encoded string using regex
    const base64Regex = /^[A-Za-z0-9+/]+=*$/;
    expect(signedTransaction).toMatch(base64Regex);

    await submitAndVerifyTransaction({
      cluster: SOLANA_CLUSTER,
      signedTransactionBase64: signedTransaction,
      testName: 'should run execute and return a signed transaction',
    });
  });

  it('should run precheck and validate versioned transaction deserialization', async () => {
    const client = getSolanaTransactionSignerAbilityClient();
    const precheckResult = await client.precheck(
      {
        cluster: SOLANA_CLUSTER,
        serializedTransaction: VERSIONED_SERIALIZED_TRANSACTION,
        ciphertext: CIPHERTEXT,
        dataToEncryptHash: DATA_TO_ENCRYPT_HASH,
      },
      { delegatorPkpEthAddress: TEST_CONFIG.userPkp!.ethAddress! },
    );

    console.log(
      '[should run precheck and validate versioned transaction deserialization]',
      util.inspect(precheckResult, { depth: 10 }),
    );

    expect(precheckResult.success).toBe(true);
    if (!precheckResult.success) {
      throw new Error(precheckResult.runtimeError);
    }
  });

  it('should run execute and return a signed versioned transaction', async () => {
    const client = getSolanaTransactionSignerAbilityClient();
    const executeResult = await client.execute(
      {
        cluster: SOLANA_CLUSTER,
        serializedTransaction: VERSIONED_SERIALIZED_TRANSACTION,
        ciphertext: CIPHERTEXT,
        dataToEncryptHash: DATA_TO_ENCRYPT_HASH,
      },
      { delegatorPkpEthAddress: TEST_CONFIG.userPkp!.ethAddress! },
    );

    console.log(
      '[should run execute and return a signed versioned transaction]',
      util.inspect(executeResult, { depth: 10 }),
    );

    expect(executeResult.success).toBe(true);
    expect(executeResult.result).toBeDefined();

    const signedTransaction = (executeResult.result! as { signedTransaction: string })
      .signedTransaction;

    // Validate it's a base64 encoded string using regex
    const base64Regex = /^[A-Za-z0-9+/]+=*$/;
    expect(signedTransaction).toMatch(base64Regex);

    await submitAndVerifyTransaction({
      cluster: SOLANA_CLUSTER,
      signedTransactionBase64: signedTransaction,
      testName: 'should run execute and return a signed versioned transaction',
    });
  });

  it('should succeed when all signatures are provided with requireAllSignatures: true', async () => {
    // Create a second keypair for additional signer
    const additionalSigner = Keypair.generate();

    // Fund the additional signer
    await fundIfNeeded({
      keypair: additionalSigner,
      txSendAmount: 2, // Minimal amount for the second transfer
      faucetFundAmount: FAUCET_FUND_AMOUNT,
    });

    // Create a transaction requiring multiple signatures
    const multiSigTransaction = await createMultiSignatureTransaction({
      cluster: SOLANA_CLUSTER,
      from: TEST_SOLANA_KEYPAIR.publicKey,
      to: TEST_SOLANA_KEYPAIR.publicKey,
      lamports: TX_SEND_AMOUNT,
      additionalSigner: additionalSigner.publicKey,
    });

    // Only sign with the additional signer - let the ability sign with TEST_SOLANA_KEYPAIR
    multiSigTransaction.partialSign(additionalSigner);

    const serializedTransaction = multiSigTransaction
      .serialize({ requireAllSignatures: false }) // Allow partial signing
      .toString('base64');

    const client = getSolanaTransactionSignerAbilityClient();
    const executeResult = await client.execute(
      {
        cluster: SOLANA_CLUSTER,
        serializedTransaction,
        ciphertext: CIPHERTEXT,
        dataToEncryptHash: DATA_TO_ENCRYPT_HASH,
        legacyTransactionOptions: {
          requireAllSignatures: true,
          verifySignatures: true,
        },
      },
      { delegatorPkpEthAddress: TEST_CONFIG.userPkp!.ethAddress! },
    );

    console.log(
      '[should succeed when all signatures are provided with requireAllSignatures: true]',
      util.inspect(executeResult, { depth: 10 }),
    );

    expect(executeResult.success).toBe(true);
    expect(executeResult.result).toBeDefined();

    const signedTransaction = (executeResult.result! as { signedTransaction: string })
      .signedTransaction;

    // Validate it's a base64 encoded string using regex
    const base64Regex = /^[A-Za-z0-9+/]+=*$/;
    expect(signedTransaction).toMatch(base64Regex);

    await submitAndVerifyTransaction({
      cluster: SOLANA_CLUSTER,
      signedTransactionBase64: signedTransaction,
      testName: 'should succeed when all signatures are provided with requireAllSignatures: true',
    });
  });

  it('should execute a transaction with SPL Memo program', async () => {
    // SPL Memo Program ID (same on all networks)
    const MEMO_PROGRAM_ID = new PublicKey('MemoSq4gqABAXKb96qnH8TysNcWxMyWCqXgDLGmfcHr');

    // Create a memo instruction
    const memoText = 'Hello from Vincent Ability Test!';
    const memoInstruction = {
      keys: [],
      programId: MEMO_PROGRAM_ID,
      data: Buffer.from(memoText, 'utf-8'),
    };

    // Create transaction with memo instruction
    const transaction = new Transaction();
    transaction.add(memoInstruction);

    // Add a small transfer to make the transaction more realistic
    transaction.add(
      SystemProgram.transfer({
        fromPubkey: TEST_SOLANA_KEYPAIR.publicKey,
        toPubkey: TEST_SOLANA_KEYPAIR.publicKey,
        lamports: 1,
      }),
    );

    // Fetch recent blockhash from the network
    const connection = new Connection(clusterApiUrl(SOLANA_CLUSTER), 'confirmed');
    const { blockhash } = await connection.getLatestBlockhash();
    transaction.recentBlockhash = blockhash;
    transaction.feePayer = TEST_SOLANA_KEYPAIR.publicKey;

    const serializedTransaction = transaction
      .serialize({ requireAllSignatures: false })
      .toString('base64');

    const client = getSolanaTransactionSignerAbilityClient();
    const executeResult = await client.execute(
      {
        cluster: SOLANA_CLUSTER,
        serializedTransaction,
        ciphertext: CIPHERTEXT,
        dataToEncryptHash: DATA_TO_ENCRYPT_HASH,
        legacyTransactionOptions: {
          requireAllSignatures: true,
          verifySignatures: true,
        },
      },
      { delegatorPkpEthAddress: TEST_CONFIG.userPkp!.ethAddress! },
    );

    console.log(
      '[should execute a transaction with SPL Memo program]',
      util.inspect(executeResult, { depth: 10 }),
    );

    expect(executeResult.success).toBe(true);
    expect(executeResult.result).toBeDefined();
    expect(executeResult.context?.policiesContext?.allow).toBe(true);

    const signedTransaction = (executeResult.result! as { signedTransaction: string })
      .signedTransaction;

    await submitAndVerifyTransaction({
      cluster: SOLANA_CLUSTER,
      signedTransactionBase64: signedTransaction,
      testName: 'should execute a transaction with SPL Memo program',
    });
  });

  it('should fail when not all signatures are provided with requireAllSignatures: true', async () => {
    // Create a second keypair for additional signer
    const additionalSigner = Keypair.generate();

    // Fund the additional signer
    await fundIfNeeded({
      keypair: additionalSigner,
      txSendAmount: 2, // Minimal amount for the second transfer
      faucetFundAmount: FAUCET_FUND_AMOUNT,
    });

    // Create a transaction requiring multiple signatures
    // The transaction needs signatures from both TEST_SOLANA_KEYPAIR and additionalSigner
    const multiSigTransaction = await createMultiSignatureTransaction({
      cluster: SOLANA_CLUSTER,
      from: TEST_SOLANA_KEYPAIR.publicKey,
      to: TEST_SOLANA_KEYPAIR.publicKey,
      lamports: TX_SEND_AMOUNT,
      additionalSigner: additionalSigner.publicKey,
    });

    // Debug: Check required signatures
    const msg = multiSigTransaction.compileMessage();
    console.log('numRequiredSignatures:', msg.header.numRequiredSignatures);
    console.log(
      'required signer keys:',
      msg.accountKeys.slice(0, msg.header.numRequiredSignatures).map((k) => k.toBase58()),
    );

    // Don't sign with either signer - let the ability sign with TEST_SOLANA_KEYPAIR
    // The additionalSigner signature will be missing
    const serializedTransaction = multiSigTransaction
      .serialize({ requireAllSignatures: false }) // Set to false to allow serialization without signatures
      .toString('base64');

    const client = getSolanaTransactionSignerAbilityClient();

    // Execute the transaction
    const executeResult = await client.execute(
      {
        cluster: SOLANA_CLUSTER,
        serializedTransaction,
        ciphertext: CIPHERTEXT,
        dataToEncryptHash: DATA_TO_ENCRYPT_HASH,
        legacyTransactionOptions: {
          requireAllSignatures: true,
          verifySignatures: true,
        },
      },
      { delegatorPkpEthAddress: TEST_CONFIG.userPkp!.ethAddress! },
    );

    console.log(
      '[should fail when not all signatures are provided with requireAllSignatures: true]',
      'Result:',
      util.inspect(executeResult, { depth: 10 }),
    );

    expect(executeResult.success).toBe(false);
    expect(executeResult.result).toBeDefined();
    expect((executeResult.result as { error: string }).error).toBeDefined();
    expect((executeResult.result as { error: string }).error).toContain(
      `Missing signature for public key [\`${additionalSigner.publicKey.toBase58()}\`]`,
    );
  });
});<|MERGE_RESOLUTION|>--- conflicted
+++ resolved
@@ -1,12 +1,9 @@
 import { formatEther } from 'viem';
 import { bundledVincentAbility as solTransactionSignerBundledAbility } from '@lit-protocol/vincent-ability-sol-transaction-signer';
-<<<<<<< HEAD
 import { vincentPolicyMetadata as solContractWhitelistPolicyMetadata } from '@lit-protocol/vincent-policy-sol-contract-whitelist';
-=======
 import { constants } from '@lit-protocol/vincent-wrapped-keys';
 
 const { LIT_PREFIX } = constants;
->>>>>>> 65280fa6
 
 import {
   disconnectVincentAbilityClients,
@@ -57,10 +54,6 @@
 import { api } from '@lit-protocol/vincent-wrapped-keys';
 const { getVincentRegistryAccessControlCondition } = api;
 
-<<<<<<< HEAD
-// const SOLANA_CLUSTER = 'mainnet-beta';
-=======
->>>>>>> 65280fa6
 const SOLANA_CLUSTER = 'devnet';
 
 // Extend Jest timeout to 4 minutes
