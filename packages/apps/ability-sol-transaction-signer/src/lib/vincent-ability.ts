--- conflicted
+++ resolved
@@ -4,12 +4,8 @@
   getSolanaKeyPairFromWrappedKey,
   createVincentAbilityPolicy,
 } from '@lit-protocol/vincent-ability-sdk';
-<<<<<<< HEAD
 import { bundledVincentPolicy } from '@lit-protocol/vincent-policy-sol-contract-whitelist';
-import { Transaction } from '@solana/web3.js';
-=======
 import { clusterApiUrl, Transaction } from '@solana/web3.js';
->>>>>>> 6e674b10
 
 import {
   executeFailSchema,
@@ -23,7 +19,12 @@
   verifyBlockhashForCluster,
 } from './lit-action-helpers';
 
-<<<<<<< HEAD
+declare const Lit: {
+  Actions: {
+    getRpcUrl: (params: { chain: string }) => Promise<string>;
+  };
+};
+
 const ProgramWhitelistPolicy = createVincentAbilityPolicy({
   abilityParamsSchema,
   bundledVincentPolicy,
@@ -32,13 +33,6 @@
     serializedTransaction: 'serializedTransaction',
   },
 });
-=======
-declare const Lit: {
-  Actions: {
-    getRpcUrl: (params: { chain: string }) => Promise<string>;
-  };
-};
->>>>>>> 6e674b10
 
 export const vincentAbility = createVincentAbility({
   packageName: '@lit-protocol/vincent-ability-sol-transaction-signer' as const,
