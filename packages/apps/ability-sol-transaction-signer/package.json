--- conflicted
+++ resolved
@@ -6,11 +6,8 @@
   },
   "dependencies": {
     "@lit-protocol/vincent-ability-sdk": "workspace:*",
-<<<<<<< HEAD
     "@lit-protocol/vincent-policy-sol-contract-whitelist": "workspace:*",
-=======
     "@lit-protocol/vincent-wrapped-keys": "workspace:*",
->>>>>>> 65280fa6
     "@solana/web3.js": "^1.98.4",
     "ethers": "^5.8.0",
     "tslib": "2.8.1",
