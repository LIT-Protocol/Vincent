--- conflicted
+++ resolved
@@ -6,12 +6,7 @@
   },
   "dependencies": {
     "@lit-protocol/vincent-ability-sdk": "workspace:*",
-<<<<<<< HEAD
-    "@lit-protocol/vincent-scaffold-sdk": "^1.1.6",
-=======
-    "@uniswap/sdk-core": "^7.7.2",
     "@lit-protocol/vincent-scaffold-sdk": "^1.1.7",
->>>>>>> 1caa7083
     "ethers": "^5.8.0",
     "tslib": "2.8.1",
     "zod": "^3.25.64"
