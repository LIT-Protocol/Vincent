--- conflicted
+++ resolved
@@ -32,10 +32,6 @@
         return;
       }
 
-<<<<<<< HEAD
-
-=======
->>>>>>> b12a83bc
       if (!reqWithAppAndUser.vincentUser) {
         debug('Authentication middleware did not run before requireUserManagesApp middleware');
         res.status(500).json({
