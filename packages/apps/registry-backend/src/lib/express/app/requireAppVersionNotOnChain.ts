--- conflicted
+++ resolved
@@ -24,10 +24,6 @@
       return;
     }
 
-<<<<<<< HEAD
-
-=======
->>>>>>> b12a83bc
     if (!reqWithAppVersion.vincentAppVersion) {
       debug('AppVersion middleware did not run before requireAppVersionNotOnChain middleware');
       res.status(500).json({
