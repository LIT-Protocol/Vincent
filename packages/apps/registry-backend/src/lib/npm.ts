import normalizePackage from 'normalize-package-data';
import * as queryRegistry from 'query-registry';
import { valid, clean } from 'semver';
// @ts-expect-error no types for this pkg
import validatePackageName from 'validate-npm-package-name';

const { getPackument } = queryRegistry;

/**
 * Validates an NPM package name
 * @param packageName The package name to validate
 * @throws Error if the package name is invalid
 */
export function validateNpmPackageName(packageName: string): void {
  const result = validatePackageName(packageName);
  if (!result.validForNewPackages) {
    const errors = result.errors || [];
    const warnings = result.warnings || [];
    const messages = [...errors, ...warnings];
    throw new Error(`Invalid NPM package name: ${packageName}. ${messages.join(', ')}`);
  }
}

/**
 * Validates a semantic version string
 * @param version The version string to validate
 * @throws Error if the version is not a valid semver or contains range modifiers
 */
export function validateSemver(version: string): void {
  // Check if it's a valid semver
  if (!valid(version)) {
    throw new Error(`Invalid semantic version: ${version}. Must be a valid semver (e.g., 1.0.0).`);
  }

  // Check for range modifiers by comparing the cleaned version with the original
  // If they're different, it means the original had range modifiers
  if (version !== clean(version)) {
    throw new Error(
      `Invalid semantic version: ${version}. Version must be explicit and Invalid semantic version (^, ~, >, <, etc.).`,
    );
  }

  // Additional check to ensure no range syntax is used
  if (/[\^~><= ]/.test(version)) {
    throw new Error(
      `Invalid semantic version: ${version}. Version must be explicit and Invalid semantic version (^, ~, >, <, etc.).`,
    );
  }
}

export async function getPackageInfo({
  packageName,
  version,
}: {
  packageName: string;
  version: string;
}) {
  // Validate inputs before making the request
  validateNpmPackageName(packageName);
  validateSemver(version);

  try {
    const packument = await getPackument(packageName);

    // @ts-expect-error versions is unknown
    const targetVersion = packument.versions[version];

<<<<<<< HEAD

=======
>>>>>>> b12a83bc
    if (!targetVersion) {
      throw new Error(`Could not find ${packageName}@${version} on NPM`);
    }

    normalizePackage(targetVersion, true);

    return targetVersion;
  } catch (e) {
    throw new Error(`Could not find package ${packageName} on NPM: ${(e as Error).message}`);
  }
}<|MERGE_RESOLUTION|>--- conflicted
+++ resolved
@@ -65,10 +65,6 @@
     // @ts-expect-error versions is unknown
     const targetVersion = packument.versions[version];
 
-<<<<<<< HEAD
-
-=======
->>>>>>> b12a83bc
     if (!targetVersion) {
       throw new Error(`Could not find ${packageName}@${version} on NPM`);
     }
