import { Button } from '@/components/shared/ui/button';
import { WalletConnectCard } from './WalletConnectCard';
<<<<<<< HEAD
import { ethers } from 'ethers';
=======
import { DAppIcon, DAppIconFallback } from './DAppIcon';
import { ethers } from 'ethers';
import { IWalletKit } from '@reown/walletkit';
import { PenTool, Send, FileText, Settings, HelpCircle } from 'lucide-react';
>>>>>>> 521684c7

interface PendingRequest {
  id: string;
  topic: string;
  params: {
    request: {
      method: string;
      params: any[];
    };
  };
}

interface PendingRequestsProps {
  requests: PendingRequest[];
  onApprove: (request: PendingRequest) => void;
  onReject: (request: PendingRequest) => void;
  processing: boolean;
  client?: IWalletKit;
}

export function PendingRequests({
  requests,
  onApprove,
  onReject,
  processing,
  client,
}: PendingRequestsProps) {
  if (requests.length === 0) {
    return <></>;
  }

  return (
    <WalletConnectCard variant="requests" title="Pending Requests" className="mb-2">
      <div className="space-y-3">
        {requests.map((request, index) => (
          <RequestItem
            key={`request-${request.id}-${index}`}
            request={request}
            onApprove={() => onApprove(request)}
            onReject={() => onReject(request)}
            processing={processing}
            client={client}
          />
        ))}
      </div>
    </WalletConnectCard>
  );
}

function RequestItem({
  request,
  onApprove,
  onReject,
  processing,
  client,
}: {
  request: PendingRequest;
  onApprove: () => void;
  onReject: () => void;
  processing: boolean;
  client?: IWalletKit;
}) {
  const { params, topic } = request;
  const { request: req } = params;
  const { method, params: methodParams } = req;

  const getDAppInfo = () => {
    if (!client) return { name: 'Unknown dApp', icon: null, url: null };

    try {
      const activeSessions = client.getActiveSessions() || {};
      const session = activeSessions[topic];

      if (session?.peer?.metadata) {
        const metadata = session.peer.metadata;
        return {
          name: metadata.name || 'Unknown dApp',
          icon: metadata.icons?.[0] || null,
          url: metadata.url || null,
        };
      }
    } catch (error) {
      console.error('Error getting dApp info:', error);
    }

    return { name: 'Unknown dApp', icon: null, url: null };
  };

  const dAppInfo = getDAppInfo();
  const { description, icon, details } = getRequestInfo(method, methodParams);

  return (
    <div className="rounded-md p-3 border shadow-sm transition-all hover:shadow-md bg-gradient-to-r from-cyan-50 to-slate-50 border-cyan-200">
      {/* dApp Info Header */}
      <div className="flex items-center gap-2 mb-2">
        {dAppInfo.icon ? (
          <DAppIcon src={dAppInfo.icon} alt={`${dAppInfo.name} icon`} size="sm" />
        ) : (
          <DAppIconFallback name={dAppInfo.name} size="sm" />
        )}
        <div className="flex-1">
          {dAppInfo.url ? (
            <a
              href={dAppInfo.url}
              target="_blank"
              rel="noopener noreferrer"
              className="text-sm font-medium hover:underline text-cyan-800"
            >
              {dAppInfo.name}
            </a>
          ) : (
            <span className="text-sm font-medium text-cyan-800">{dAppInfo.name}</span>
          )}
        </div>
      </div>

      {/* Request Info */}
      <div className="flex items-center gap-2 mb-2">
        {icon && <span className="text-cyan-800">{icon}</span>}
        <p className="font-medium text-cyan-800">{description}</p>
      </div>

      {details}

      <div className="flex gap-2 mt-3">
        <Button
          size="sm"
          variant="outline"
          className="text-xs border-cyan-200 text-cyan-800 hover:bg-cyan-50"
          onClick={onApprove}
          disabled={processing}
        >
          {processing ? 'Processing...' : 'Approve'}
        </Button>
        <Button
          size="sm"
          variant="outline"
          className="text-xs hover:bg-opacity-50 border-cyan-200 text-cyan-800"
          onClick={onReject}
          disabled={processing}
        >
          Reject
        </Button>
      </div>
    </div>
  );
}

function getRequestInfo(method: string, methodParams: any[]) {
  let description = '';
  let icon = null;
  let details = null;

  switch (method) {
    case 'personal_sign':
    case 'eth_sign': {
      icon = <PenTool className="w-4 h-4" />;
      description = 'Sign Message';
      const message = methodParams[0];
      const displayMsg =
        typeof message === 'string' && message.startsWith('0x')
          ? Buffer.from(message.slice(2), 'hex').toString('utf8')
          : message;
      details = (
        <div className="mt-2 p-2 bg-white rounded-md text-gray-800 text-xs font-mono whitespace-pre-wrap border border-gray-200 max-h-24 overflow-auto">
          {displayMsg}
        </div>
      );
      break;
    }

    case 'eth_sendTransaction': {
      icon = <Send className="w-4 h-4" />;
      description = 'Send Transaction';
      const tx = methodParams[0];

      let valueDisplay = '';
      if (tx.value) {
        try {
          const weiValue = tx.value.toString();
          const ethValue = ethers.utils.formatEther(weiValue);
          const ethFormatted = parseFloat(ethValue)
            .toFixed(6)
            .replace(/\.?0+$/, '');
          valueDisplay = `${ethFormatted} ETH (${weiValue} wei)`;
        } catch (error) {
          valueDisplay = `${tx.value.toString()} wei`;
        }
      }

      details = (
        <div className="mt-2 p-2 bg-white rounded-md text-gray-800 text-xs font-mono overflow-auto border border-gray-200">
          <p className="mb-1">
            <span className="text-gray-500">To:</span> {tx.to}
          </p>
          {tx.value && (
            <p className="mb-1">
              <span className="text-gray-500">Value:</span> {valueDisplay}
            </p>
          )}
          {tx.data && tx.data !== '0x' && (
            <div className="mb-1">
              <span className="text-gray-500">Data:</span>
              <div className="mt-1 p-2 bg-gray-50 rounded border max-h-32 overflow-auto break-all">
                {tx.data}
              </div>
            </div>
          )}
        </div>
      );
      break;
    }

    case 'eth_signTypedData':
    case 'eth_signTypedData_v4': {
      icon = <FileText className="w-4 h-4" />;
      description = 'Sign Typed Data';

      // Extract the typed data from methodParams[1]
      let typedDataDisplay = 'Structured data signature request';
      try {
        if (methodParams[1]) {
          const typedData =
            typeof methodParams[1] === 'string' ? JSON.parse(methodParams[1]) : methodParams[1];
          typedDataDisplay = JSON.stringify(typedData, null, 2);
        }
      } catch (error) {
        console.error('Error parsing typed data:', error);
        typedDataDisplay = 'Error parsing typed data';
      }

      details = (
        <div className="mt-2 p-3 bg-white rounded-md text-gray-800 text-xs font-mono overflow-auto border border-gray-200 max-h-48">
          <div className="whitespace-pre-wrap break-words">{typedDataDisplay}</div>
        </div>
      );
      break;
    }

    case 'wallet_getCapabilities': {
      icon = <Settings className="w-4 h-4" />;
      description = 'Get Wallet Capabilities';
      details = (
        <div className="mt-2 p-2 bg-white rounded-md text-gray-800 text-xs font-mono overflow-auto border border-gray-200">
          <p>Request for wallet capabilities</p>
        </div>
      );
      break;
    }

    default: {
      icon = <HelpCircle className="w-4 h-4" />;
      description = `Request: ${method}`;
      break;
    }
  }

  return { description, icon, details };
}<|MERGE_RESOLUTION|>--- conflicted
+++ resolved
@@ -1,13 +1,9 @@
 import { Button } from '@/components/shared/ui/button';
 import { WalletConnectCard } from './WalletConnectCard';
-<<<<<<< HEAD
-import { ethers } from 'ethers';
-=======
 import { DAppIcon, DAppIconFallback } from './DAppIcon';
 import { ethers } from 'ethers';
 import { IWalletKit } from '@reown/walletkit';
 import { PenTool, Send, FileText, Settings, HelpCircle } from 'lucide-react';
->>>>>>> 521684c7
 
 interface PendingRequest {
   id: string;
