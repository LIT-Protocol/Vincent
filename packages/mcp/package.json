--- conflicted
+++ resolved
@@ -35,25 +35,16 @@
     "dev:stdio": "tsx src/stdio.ts",
     "dev:http": "tsx watch --env-file=.env src/http.ts",
     "inspector": "npx @modelcontextprotocol/inspector",
-<<<<<<< HEAD
     "test": "echo \"Error: no test specified\" && exit 1",
     "mintRlI": "tsx --env-file=.env ./src/bin/mintRLINft.ts",
     "integration:openAI": "tsx --env-file=.env ./integrations/openAI.ts",
     "integration:anthropic": "tsx --env-file=.env ./integrations/anthropic.ts"
-=======
-    "mintRlI": "tsx --env-file=.env ./src/bin/mintRLINft.ts"
->>>>>>> 86e55a46
   },
   "dependencies": {
     "@lit-protocol/constants": "^7.1.1",
     "@lit-protocol/contracts-sdk": "^7.1.1",
-<<<<<<< HEAD
-    "@lit-protocol/vincent-sdk": "0.0.7",
+    "@lit-protocol/vincent-sdk": "workspace:*",
     "@modelcontextprotocol/sdk": "^1.12.1",
-=======
-    "@lit-protocol/vincent-sdk": "workspace:*",
-    "@modelcontextprotocol/sdk": "^1.11.2",
->>>>>>> 86e55a46
     "@t3-oss/env-core": "^0.13.4",
     "ethers": "^5.8.0",
     "express": "^5.1.0",
