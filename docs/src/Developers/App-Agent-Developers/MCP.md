--- conflicted
+++ resolved
@@ -7,11 +7,7 @@
 
 Any Vincent App can be converted into a Model Protocol Server (MCP) that can be consumed by any Large Language Model (LLM) with support for the MCP standard.
 
-<<<<<<< HEAD
-We provide an [implementation of an MCP Server](https://github.com/LIT-Protocol/Vincent/tree/feature/main/packages/apps/mcp), connectable through STDIO and HTTP transports. You can use it (forking or [using `npx`](https://www.npmjs.com/package/@lit-protocol/vincent-mcp-server)) with your keys and Vincent Apps or you can customize the whole process to make your own Vincent MCP Server based on our [MCP SDK](https://github.com/LIT-Protocol/Vincent/blob/main/packages/libs/mcp-sdk/README.md).
-=======
-We provide an [implementation of an MCP Server](https://github.com/LIT-Protocol/Vincent/tree/main/packages/apps/mcp), connectable through STDIO and HTTP transports. You can use it (forking or [using `npx`](https://www.npmjs.com/package/@lit-protocol/vincent-mcp-server)) with your keys and Vincent Apps or you can customize the whole process to make your own Vincent MCP Server.
->>>>>>> c62f4bf0
+We provide an [implementation of an MCP Server](https://github.com/LIT-Protocol/Vincent/tree/main/packages/apps/mcp), connectable through STDIO and HTTP transports. You can use it (forking or [using `npx`](https://www.npmjs.com/package/@lit-protocol/vincent-mcp-server)) with your keys and Vincent Apps or you can customize the whole process to make your own Vincent MCP Server based on our [MCP SDK](https://github.com/LIT-Protocol/Vincent/blob/main/packages/libs/mcp-sdk/README.md).
 
 By following this process, your Vincent App tools will be exposed to LLMs as a set of MCP tools. The MCP server can also be extended with custom tools and prompts to suit your specific needs or provide extra capabilities around the Vincent Tool ecosystem.
 
@@ -60,11 +56,6 @@
 const server = await getVincentAppServer(wallet, appDef);
 ```
 
-<<<<<<< HEAD
-=======
-You can check the [Uniswap Swap example app json](https://github.com/LIT-Protocol/Vincent/blob/main/packages/apps/mcp/vincent-app.example.json) for a complete Vincent App definition.
-
->>>>>>> c62f4bf0
 ## Extending the MCP Server
 
 At this moment you can add more tools, resources or prompts to the server.
@@ -170,11 +161,7 @@
     CMD ["npx", "@lit-protocol/vincent-mcp-server", "http"]
     ```
 
-<<<<<<< HEAD
-2.  Create the Vincent App JSON definition override file. Fill it with the data of your Vincent App you want to override: ID, version, name, description and tools data. Check the [Uniswap Swap example app json](https://github.com/LIT-Protocol/Vincent/blob/feature/main/packages/apps/mcp/vincent-app.example.json) for a complete Vincent App override file.
-=======
-2.  Create the Vincent App JSON definition file. Fill it with the data of your Vincent: ID, version, name, description and tools data. Check the [Uniswap Swap example app json](https://github.com/LIT-Protocol/Vincent/blob/main/packages/apps/mcp/vincent-app.example.json) for a complete Vincent App definition.
->>>>>>> c62f4bf0
+2.  Create the Vincent App JSON definition override file. Fill it with the data of your Vincent App you want to override: ID, version, name, description and tools data. Check the [Uniswap Swap example app json](https://github.com/LIT-Protocol/Vincent/blob/main/packages/apps/mcp/vincent-app.example.json) for a complete Vincent App override file.
 
 3.  Add both files to git. Commit and push them to your repository to use as source for Heroku or Render.
 
