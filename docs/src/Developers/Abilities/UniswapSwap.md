--- conflicted
+++ resolved
@@ -24,23 +24,6 @@
 - Signs the quote with a dedicated [Lit Protocol PKP](https://developer.litprotocol.com/user-wallets/pkps/overview)
 - Returns the tamper-proof signed quote containing all swap parameters
 
-<<<<<<< HEAD
-1. **Precheck Phase**: Validates all prerequisites for the swap
-   - Verifies the user has a non-zero native token balance for gas fees
-   - Validates that the Uniswap router has adequate allowance to spend the input ERC20 token
-   - Checks that the user has sufficient balance of the input ERC20 token
-   - Confirms that a Uniswap pool exists for the specified token pair
-   - Returns success if all validations pass
-
-2. **Execution Phase**: Executes the ERC20 token swap and updates the Spending Limit Policy tracking if enabled by the Vincent App User
-   - If the Vincent App User has enabled the Spending Limit Policy:
-     - The USD value of the input ERC20 token amount is determined by first converting the token amount to its ETH equivalent, then using Chainlink's ETH/USD price feed to calculate the corresponding USD amount.
-     - The calculated USD amount is then provided to the Spending Limit Policy to be committed and update the total amount spent by the Vincent App on behalf of the Vincent App User
-     - If the Spending Limit Policy is successfully updated, and the spending limit has not been exceeded, the Swap Ability continues to execute
-     - However, if the Spending Limit Policy fails to update, or the spending limit is exceeded, the Swap Ability will return an error and the swap is not executed.
-   - The Uniswap V3 swap transaction is created, signed, and broadcasted to the blockchain network
-   - Returns both the Uniswap swap transaction hash and spending limit update transaction hash if the Spending Limit Policy is enabled
-=======
 2. **Precheck Phase**: Validates all prerequisites for the swap using the signed quote
 
 - Verifies the signed quote's authenticity using the dedicated PKP's signature
@@ -55,7 +38,6 @@
 - A transaction is created with the route from the signed quote, then signed using the Vincent App User's Agent Wallet
 - The signed Uniswap V3 swap transaction is broadcasted to the network
 - The Uniswap swap transaction hash is returned
->>>>>>> 5ea0513c
 
 ## Getting Started
 
