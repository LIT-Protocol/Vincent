# See http://help.github.com/ignore-files/ for more about ignoring files.

# compiled output
dist
tmp
out-tsc

# dependencies
node_modules

# IDEs and editors
/.idea
.project
.classpath
.c9/
*.launch
.settings/
*.sublime-workspace

# IDE - VSCode
.vscode/*
!.vscode/settings.json
!.vscode/tasks.json
!.vscode/launch.json
!.vscode/extensions.json

# misc
/.sass-cache
/connect.lock
/coverage
/libpeerconnection.log
npm-debug.log
yarn-error.log
testem.log
/typings

# System Files
.DS_Store
Thumbs.db

.nx/cache
.nx/workspace-data

packages/examples
<<<<<<< HEAD

# Environment variables
**/.env
**/.env.*
!.env.example
=======
screenshots
.env
>>>>>>> d884b7d1
<|MERGE_RESOLUTION|>--- conflicted
+++ resolved
@@ -42,13 +42,9 @@
 .nx/workspace-data
 
 packages/examples
-<<<<<<< HEAD
 
 # Environment variables
 **/.env
 **/.env.*
 !.env.example
-=======
-screenshots
-.env
->>>>>>> d884b7d1
+screenshots