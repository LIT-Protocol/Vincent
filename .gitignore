--- conflicted
+++ resolved
@@ -45,17 +45,10 @@
 
 packages/examples
 
-<<<<<<< HEAD
-=======
 **/vincent-contract-caller-config.json
 
->>>>>>> 71e8d04f
 # Environment variables
 **/.env
 **/.env.*
 !.env.example
-<<<<<<< HEAD
-=======
-
->>>>>>> 71e8d04f
 screenshots