{
  "name": "@lit-protocol/vincent-source",
  "version": "0.0.0",
<<<<<<< HEAD
  "description": "Lit Protocol Vincent Source",
  "main": "index.js",
  "repository": {
    "type": "git",
    "url": "git+https://github.com/LIT-Protocol/Vincent.git"
  },
  "homepage": "https://github.com/LIT-Protocol/Vincent#readme",
  "bugs": {
    "url": "https://github.com/LIT-Protocol/Vincent/issues"
  },
  "scripts": {
    "build": "nx run-many --target=build --all",
    "test": "nx run-many --target=test --all",
    "lint": "nx run-many --target=lint --all",
    "format": "nx format:write",
    "dev:dashboard": "nx serve dashboard",
    "build:dashboard": "nx build dashboard",
    "start:dashboard": "nx serve dashboard --prod",
    "lint:dashboard": "nx lint dashboard",
    "install:contracts": "cd packages/vincent-contracts && forge install",
    "make:contracts": "cd packages/vincent-contracts && make",
    "build:contracts": "nx build vincent-contracts"
=======
  "license": "MIT",
  "scripts": {
    "dev": "nx serve dashboard",
    "build": "nx run-many --target=build --all",
    "start": "nx serve dashboard --prod",
    "test": "nx run-many --target=test --all",
    "lint": "nx run-many --target=lint --all",
    "format": "nx format:write"
  },
  "private": false,
  "devDependencies": {
    "@eslint/eslintrc": "^3",
    "@nx/jest": "^20.5.0",
    "@nx/js": "20.4.6",
    "@nx/linter": "^19.8.4",
    "@simplewebauthn/typescript-types": "^7.4.0",
    "@swc-node/register": "~1.9.1",
    "@swc/core": "~1.5.7",
    "@swc/helpers": "~0.5.11",
    "@types/jest": "^29.5.14",
    "@types/node": "^20",
    "@types/react": "^19",
    "@types/react-dom": "^19",
    "@typescript-eslint/eslint-plugin": "^8.26.1",
    "@typescript-eslint/parser": "^8.26.1",
    "eslint": "^9.22.0",
    "eslint-config-next": "15.1.7",
    "eslint-config-prettier": "^10.1.1",
    "eslint-plugin-prettier": "^5.2.3",
    "jest": "^29.7.0",
    "nx": "20.4.6",
    "postcss": "^8",
    "prettier": "^3.5.3",
    "tailwindcss": "^3.4.1",
    "ts-jest": "^29.2.6",
    "tslib": "^2.3.0",
    "typescript": "^5.8.2"
>>>>>>> 5f55315f
  },
  "dependencies": {
    "@hookform/resolvers": "^4.1.0",
    "@lit-protocol/auth-browser": "^7.0.8",
    "@lit-protocol/aw-contracts-sdk": "^0.1.0-23",
    "@lit-protocol/contracts": "^0.0.90",
    "@lit-protocol/contracts-sdk": "^7.0.6",
    "@lit-protocol/lit-auth-client": "^7.0.6",
<<<<<<< HEAD
    "@lit-protocol/logger": "custom-logger",
    "@lit-protocol/misc": "^7.0.8",
    "@lit-protocol/pkp-ethers": "^7.0.8",
=======
    "@lit-protocol/lit-node-client": "^7.0.8",
    "@lit-protocol/misc": "^7.0.8",
    "@lit-protocol/pkp-ethers": "^7.0.8",
    "@lit-protocol/types": "^7.0.8",
>>>>>>> 5f55315f
    "@lit-protocol/vincent-sdk": "0.1.1-1",
    "@radix-ui/react-dialog": "^1.1.6",
    "@radix-ui/react-label": "^2.1.2",
    "@radix-ui/react-navigation-menu": "^1.2.5",
    "@radix-ui/react-radio-group": "^1.2.3",
    "@radix-ui/react-scroll-area": "^1.2.3",
    "@radix-ui/react-select": "^2.1.6",
    "@radix-ui/react-slot": "^1.1.2",
    "@radix-ui/react-switch": "^1.1.3",
    "@radix-ui/react-tabs": "^1.1.3",
    "@radix-ui/react-toast": "^1.2.6",
    "@radix-ui/react-tooltip": "^1.1.8",
    "@rainbow-me/rainbowkit": "^2.2.3",
    "@simplewebauthn/browser": "^7.2.0",
    "@simplewebauthn/types": "^12.0.0",
    "@stytch/nextjs": "^21.4.1",
    "@tanstack/react-query": "^5.66.7",
    "axios": "^1.7.9",
    "browserify-fs": "^1.0.0",
<<<<<<< HEAD
=======
    "bs58": "^6.0.0",
>>>>>>> 5f55315f
    "buffer": "^6.0.3",
    "class-variance-authority": "^0.7.1",
    "clsx": "^2.1.1",
    "date-and-time": "^3.6.0",
    "lucide-react": "^0.475.0",
    "next": "15.1.7",
    "pino-pretty": "^13.0.0",
    "react": "^19.0.0",
    "react-dom": "^19.0.0",
    "react-hook-form": "^7.54.2",
    "siwe": "2.3.2",
    "sonner": "^2.0.1",
    "tailwind-merge": "^3.0.1",
    "tailwindcss-animate": "^1.0.7",
    "viem": "^2.23.2",
    "wagmi": "^2.14.11",
    "zod": "^3.24.2"
  },
<<<<<<< HEAD
  "devDependencies": {
    "@eslint/eslintrc": "^3",
    "@nx/jest": "^20.5.0",
    "@nx/linter": "^19.8.4",
    "@types/jest": "^29.5.14",
    "@types/node": "^20",
    "@types/react": "^19",
    "@types/react-dom": "^19",
    "@typescript-eslint/parser": "^8.26.1",
    "bun": "^1.2.5",
    "eslint-config-next": "15.1.7",
    "eslint-config-prettier": "^10.1.1",
    "eslint-plugin-prettier": "^5.2.3",
    "jest": "^29.7.0",
    "nx": "^20.6.2",
    "postcss": "^8",
    "tailwindcss": "^3.4.1",
    "ts-jest": "^29.2.6"
=======
  "description": "Lit Protocol Vincent SDK",
  "main": "index.js",
  "repository": {
    "type": "git",
    "url": "git+https://github.com/LIT-Protocol/Vincent.git"
>>>>>>> 5f55315f
  },
  "keywords": [
    "library"
  ],
<<<<<<< HEAD
  "license": "MIT",
  "private": false
=======
  "bugs": {
    "url": "https://github.com/LIT-Protocol/Vincent/issues"
  },
  "homepage": "https://github.com/LIT-Protocol/Vincent#readme"
>>>>>>> 5f55315f
}<|MERGE_RESOLUTION|>--- conflicted
+++ resolved
@@ -1,8 +1,9 @@
 {
   "name": "@lit-protocol/vincent-source",
   "version": "0.0.0",
-<<<<<<< HEAD
-  "description": "Lit Protocol Vincent Source",
+  "description": "Lit Protocol Vincent SDK",
+  "license": "MIT",
+  "private": false,
   "main": "index.js",
   "repository": {
     "type": "git",
@@ -12,6 +13,9 @@
   "bugs": {
     "url": "https://github.com/LIT-Protocol/Vincent/issues"
   },
+  "keywords": [
+    "library"
+  ],
   "scripts": {
     "build": "nx run-many --target=build --all",
     "test": "nx run-many --target=test --all",
@@ -24,17 +28,59 @@
     "install:contracts": "cd packages/vincent-contracts && forge install",
     "make:contracts": "cd packages/vincent-contracts && make",
     "build:contracts": "nx build vincent-contracts"
-=======
-  "license": "MIT",
-  "scripts": {
-    "dev": "nx serve dashboard",
-    "build": "nx run-many --target=build --all",
-    "start": "nx serve dashboard --prod",
-    "test": "nx run-many --target=test --all",
-    "lint": "nx run-many --target=lint --all",
-    "format": "nx format:write"
   },
-  "private": false,
+  "dependencies": {
+    "@hookform/resolvers": "^4.1.0",
+    "@lit-protocol/auth-browser": "^7.0.8",
+    "@lit-protocol/auth-helpers": "^7.0.8",
+    "@lit-protocol/aw-contracts-sdk": "^0.1.0-23",
+    "@lit-protocol/constants": "^7.0.8",
+    "@lit-protocol/contracts": "^0.0.90",
+    "@lit-protocol/contracts-sdk": "^7.0.6",
+    "@lit-protocol/lit-auth-client": "^7.0.6",
+    "@lit-protocol/lit-node-client": "^7.0.8",
+    "@lit-protocol/logger": "custom-logger",
+    "@lit-protocol/misc": "^7.0.8",
+    "@lit-protocol/pkp-ethers": "^7.0.8",
+    "@lit-protocol/types": "^7.0.8",
+    "@lit-protocol/vincent-sdk": "0.1.1-1",
+    "@radix-ui/react-dialog": "^1.1.6",
+    "@radix-ui/react-label": "^2.1.2",
+    "@radix-ui/react-navigation-menu": "^1.2.5",
+    "@radix-ui/react-radio-group": "^1.2.3",
+    "@radix-ui/react-scroll-area": "^1.2.3",
+    "@radix-ui/react-select": "^2.1.6",
+    "@radix-ui/react-slot": "^1.1.2",
+    "@radix-ui/react-switch": "^1.1.3",
+    "@radix-ui/react-tabs": "^1.1.3",
+    "@radix-ui/react-toast": "^1.2.6",
+    "@radix-ui/react-tooltip": "^1.1.8",
+    "@rainbow-me/rainbowkit": "^2.2.3",
+    "@simplewebauthn/browser": "^7.2.0",
+    "@stytch/nextjs": "^21.4.1",
+    "@tanstack/react-query": "^5.66.7",
+    "axios": "^1.7.9",
+    "browserify-fs": "^1.0.0",
+    "bs58": "^6.0.0",
+    "buffer": "^6.0.3",
+    "class-variance-authority": "^0.7.1",
+    "clsx": "^2.1.1",
+    "date-and-time": "^3.6.0",
+    "ethers": "5.7.2",
+    "lucide-react": "^0.475.0",
+    "next": "15.1.7",
+    "pino-pretty": "^13.0.0",
+    "react": "^19.0.0",
+    "react-dom": "^19.0.0",
+    "react-hook-form": "^7.54.2",
+    "siwe": "^3.0.0",
+    "sonner": "^2.0.1",
+    "tailwind-merge": "^3.0.1",
+    "tailwindcss-animate": "^1.0.7",
+    "viem": "^2.23.2",
+    "wagmi": "^2.14.11",
+    "zod": "^3.24.2"
+  },
   "devDependencies": {
     "@eslint/eslintrc": "^3",
     "@nx/jest": "^20.5.0",
@@ -50,115 +96,18 @@
     "@types/react-dom": "^19",
     "@typescript-eslint/eslint-plugin": "^8.26.1",
     "@typescript-eslint/parser": "^8.26.1",
+    "bun": "^1.2.5",
     "eslint": "^9.22.0",
     "eslint-config-next": "15.1.7",
     "eslint-config-prettier": "^10.1.1",
     "eslint-plugin-prettier": "^5.2.3",
     "jest": "^29.7.0",
-    "nx": "20.4.6",
+    "nx": "^20.6.2",
     "postcss": "^8",
     "prettier": "^3.5.3",
     "tailwindcss": "^3.4.1",
     "ts-jest": "^29.2.6",
     "tslib": "^2.3.0",
     "typescript": "^5.8.2"
->>>>>>> 5f55315f
-  },
-  "dependencies": {
-    "@hookform/resolvers": "^4.1.0",
-    "@lit-protocol/auth-browser": "^7.0.8",
-    "@lit-protocol/aw-contracts-sdk": "^0.1.0-23",
-    "@lit-protocol/contracts": "^0.0.90",
-    "@lit-protocol/contracts-sdk": "^7.0.6",
-    "@lit-protocol/lit-auth-client": "^7.0.6",
-<<<<<<< HEAD
-    "@lit-protocol/logger": "custom-logger",
-    "@lit-protocol/misc": "^7.0.8",
-    "@lit-protocol/pkp-ethers": "^7.0.8",
-=======
-    "@lit-protocol/lit-node-client": "^7.0.8",
-    "@lit-protocol/misc": "^7.0.8",
-    "@lit-protocol/pkp-ethers": "^7.0.8",
-    "@lit-protocol/types": "^7.0.8",
->>>>>>> 5f55315f
-    "@lit-protocol/vincent-sdk": "0.1.1-1",
-    "@radix-ui/react-dialog": "^1.1.6",
-    "@radix-ui/react-label": "^2.1.2",
-    "@radix-ui/react-navigation-menu": "^1.2.5",
-    "@radix-ui/react-radio-group": "^1.2.3",
-    "@radix-ui/react-scroll-area": "^1.2.3",
-    "@radix-ui/react-select": "^2.1.6",
-    "@radix-ui/react-slot": "^1.1.2",
-    "@radix-ui/react-switch": "^1.1.3",
-    "@radix-ui/react-tabs": "^1.1.3",
-    "@radix-ui/react-toast": "^1.2.6",
-    "@radix-ui/react-tooltip": "^1.1.8",
-    "@rainbow-me/rainbowkit": "^2.2.3",
-    "@simplewebauthn/browser": "^7.2.0",
-    "@simplewebauthn/types": "^12.0.0",
-    "@stytch/nextjs": "^21.4.1",
-    "@tanstack/react-query": "^5.66.7",
-    "axios": "^1.7.9",
-    "browserify-fs": "^1.0.0",
-<<<<<<< HEAD
-=======
-    "bs58": "^6.0.0",
->>>>>>> 5f55315f
-    "buffer": "^6.0.3",
-    "class-variance-authority": "^0.7.1",
-    "clsx": "^2.1.1",
-    "date-and-time": "^3.6.0",
-    "lucide-react": "^0.475.0",
-    "next": "15.1.7",
-    "pino-pretty": "^13.0.0",
-    "react": "^19.0.0",
-    "react-dom": "^19.0.0",
-    "react-hook-form": "^7.54.2",
-    "siwe": "2.3.2",
-    "sonner": "^2.0.1",
-    "tailwind-merge": "^3.0.1",
-    "tailwindcss-animate": "^1.0.7",
-    "viem": "^2.23.2",
-    "wagmi": "^2.14.11",
-    "zod": "^3.24.2"
-  },
-<<<<<<< HEAD
-  "devDependencies": {
-    "@eslint/eslintrc": "^3",
-    "@nx/jest": "^20.5.0",
-    "@nx/linter": "^19.8.4",
-    "@types/jest": "^29.5.14",
-    "@types/node": "^20",
-    "@types/react": "^19",
-    "@types/react-dom": "^19",
-    "@typescript-eslint/parser": "^8.26.1",
-    "bun": "^1.2.5",
-    "eslint-config-next": "15.1.7",
-    "eslint-config-prettier": "^10.1.1",
-    "eslint-plugin-prettier": "^5.2.3",
-    "jest": "^29.7.0",
-    "nx": "^20.6.2",
-    "postcss": "^8",
-    "tailwindcss": "^3.4.1",
-    "ts-jest": "^29.2.6"
-=======
-  "description": "Lit Protocol Vincent SDK",
-  "main": "index.js",
-  "repository": {
-    "type": "git",
-    "url": "git+https://github.com/LIT-Protocol/Vincent.git"
->>>>>>> 5f55315f
-  },
-  "keywords": [
-    "library"
-  ],
-<<<<<<< HEAD
-  "license": "MIT",
-  "private": false
-=======
-  "bugs": {
-    "url": "https://github.com/LIT-Protocol/Vincent/issues"
-  },
-  "homepage": "https://github.com/LIT-Protocol/Vincent#readme"
->>>>>>> 5f55315f
+  }
 }