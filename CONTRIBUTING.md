--- conflicted
+++ resolved
@@ -16,20 +16,12 @@
 - **app-sdk**: A TypeScript SDK that exposes useful abilities to interact with Vincent systems in web or Node.js environments.
 - **contracts-sdk**: Solidity contracts that create and manage the blockchain contracts needed to enforce user-to-app delegation, record policy parameters, and store Vincent apps' onchain data.
 - **registry-sdk**: REST API for an offchain service increasing the available info that Vincent apps can show to their users, offering discoverability and auditability services.
-<<<<<<< HEAD
-- **policy-spending-limit**: A policy that can be attached to tools to avoid them spending more than a user-defined limit in a specific period of time.
-- **tool-erc20-approval**: A tool to send ERC20 approve/allowance transactions from a Vincent app on behalf of the delegator.
-- **tool-sdk**: An SDK exposing utilities to develop Vincent tools and policies.
-- **tool-uniswap-swap**: A tool to trigger swaps on Uniswap from a Vincent app on behalf of the delegator.
-- **tool-morpho**: A tool to operate on Morpho vaults from a Vincent app on behalf of the delegator.
-- **mcp-sdk**: A Model Context Protocol Wrapper that converts any Vincent app into an MCP server that can be connected to any LLM client to provide it with Vincent tools.
-=======
 - **policy-spending-limit**: A policy that can be attached to abilities to avoid them spending more than a user-defined limit in a specific period of time.
 - **ability-erc20-approval**: An ability to send ERC20 approve/allowance transactions from a Vincent app on behalf of the delegator.
 - **ability-sdk**: An SDK exposing utilities to develop Vincent abilities and policies.
 - **ability-uniswap-swap**: An ability to trigger swaps on Uniswap from a Vincent app on behalf of the delegator.
+- **ability-morpho**: An ability to operate on Morpho vaults from a Vincent app on behalf of the delegator.
 - **mcp-sdk**: A Model Context Protocol Wrapper that converts any Vincent app into an MCP server that can be connected to any LLM client to provide it with Vincent abilities.
->>>>>>> 97dc5cfd
 - **mcp**: An MCP runner
 
 ## Getting Started
